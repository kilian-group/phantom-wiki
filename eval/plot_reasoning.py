"""Script for plotting the accuracy of the models versus the difficulty for all splits.

Generates a plot for each metric (EM, precision, recall, f1) with the difficulty on the x-axis and the metric
on the y-axis.
Saves the plots to the figures directory of the output directory.

Example usage:
```bash
python eval/plot_reasoning.py -od out --filter_by_depth 20 --model_list meta-llama/llama-3.3-70b-instruct
```
"""

import logging

# %%
import os
import random

import matplotlib.lines as lines
import matplotlib.pyplot as plt

from phantom_eval import get_parser, plotting_utils
from phantom_eval.evaluate_utils import get_evaluation_data, mean, pivot_mean_std, std
from phantom_eval.utils import setup_logging

setup_logging("INFO")

# utils for plotting
# plt.rcParams.update(
#     {
#         "font.family": "serif",
#         "font.serif": ["Times New Roman"],
#         "axes.spines.top": False,
#         "axes.spines.right": False,
#     }
# )


parser = get_parser()
parser.add_argument("--filter_by_depth", type=int, default=20, help="Depth to plot accuracies for")
parser.add_argument(
    "--model_list", nargs="+", default=plotting_utils.DEFAULT_MODEL_LIST, help="List of models to plot"
)
parser.add_argument("--seed", type=int, default=42, help="Random seed for color generation")
args = parser.parse_args()
output_dir = args.output_dir
model_list = args.model_list
dataset = args.dataset
filter_by_depth = args.filter_by_depth
from_local = args.from_local
seed = args.seed

figures_dir = os.path.join(output_dir, "figures")
os.makedirs(figures_dir, exist_ok=True)
METRICS = [
    # 'EM',
    # 'precision',
    # 'recall',
    "f1",
]
# Difficulty can either be 'difficulty' (i.e., reasoning steps) or 'solutions' (i.e., number of solutions to
# the questions)
MAX_DIFFICULTY = 15
DIFFICULTY = "difficulty"

random.seed(seed)


def random_rgb_color():
    """Generate a random RGB color tuple."""
    return (random.random(), random.random(), random.random())


COLORS = {}


def get_color(model, method, by_model=True):
    if by_model:
        model_name = model.lower()
        if model_name in plotting_utils.COLORS:
            return plotting_utils.COLORS[model_name]
        else:
            if model_name not in COLORS:
                COLORS[model_name] = random_rgb_color()
            return COLORS[model_name]
    else:
        match method.lower():
            case "selfask":
                color = "tab:blue"
            case "ircot":
                color = "tab:green"
            case "sft":
                color = "tab:blue"
            case "grpo":
                color = "tab:green"
            case "zeroshot":
                color = "tab:red"
            case "cot":
                color = "tab:red"
            case _:
                color = "black"
        return color


def get_model_name(model):
    model_name = model.lower()
    if model_name in plotting_utils.MODEL_ALIASES:
        return plotting_utils.MODEL_ALIASES[model_name]
    else:
        return model


METHOD_LIST = [
    # ("In-Context", plotting_utils.INCONTEXT_METHODS),
    ("RAG", plotting_utils.RAG_METHODS),
    # ("Agentic", plotting_utils.AGENTIC_METHODS),
]

for metric in METRICS:
    # fig = plt.figure(figsize=(3.25, 2.75)) # exact dimensions of ICML single column width
    # replace this with a subplot figure with 1 rows and 3 columns
    fig_width = max(2.25 * len(METHOD_LIST), 3.25)
    fig, axs = plt.subplots(1, len(METHOD_LIST), figsize=(fig_width, 2.5))

    for i, (name, methods) in enumerate(METHOD_LIST):
        method_handles = {}
        ax = axs[i] if len(METHOD_LIST) > 1 else axs
        for method in methods:
            print(f"Plotting {method} for {metric}")
            # get evaluation data from the specified output directory and method subdirectory
            df = get_evaluation_data(output_dir, method, dataset, from_local)
            if df.empty:
                print(f"No data found for {method}")
                continue
            # ignore difficulty beyond 15
            df = df[df[DIFFICULTY] <= MAX_DIFFICULTY]
            if False:
                # NOTE: in the ICML submission, we include the reasoning figure controlling for the number of
                # solutions
                logging.warning(f"Filtering out {method} with more than 1 solution")
                df = df[df["solutions"] <= 1]
            # filter by depth
            df = df[(df["_depth"] == filter_by_depth)]
            # get accuracies by model, split, difficulty, seed
            COLS = ["_model", "_size", "_data_seed", "_seed", DIFFICULTY]
            acc_by_type = df.groupby(COLS)[METRICS].mean()

            # get the mean and std of the accuracy for each model, split, and difficulty across seeds
            # first compute the mean across inference generation seeds
            acc_mean_std = acc_by_type.groupby(["_model", "_size", "_data_seed", DIFFICULTY]).agg("mean")
            # second compute the mean and standard error across data generation seeds
            acc_mean_std = acc_mean_std.groupby(["_model", "_size", DIFFICULTY]).agg([mean, std])
            acc_mean_std = acc_mean_std.reset_index()
            # Get sorted list of universe sizes
            sizes_in_preds = sorted(acc_mean_std["_size"].unique().tolist())
            # only plot a few sizes
            sizes_in_preds = [min(sizes_in_preds)]

            for size in sizes_in_preds:
                acc_mean_std_size = acc_mean_std[acc_mean_std["_size"].astype(int) == size]
                df_mean, df_std = pivot_mean_std(
                    acc_mean_std_size, metric, independent_variable=DIFFICULTY, enforce_order=False
                )
                x = df_mean.columns
                for model_name, row in df_mean.iterrows():
                    if model_name.lower() not in model_list:
                        continue
                    y = row
                    color = get_color(model_name, method)
                    ax.plot(
                        x,
                        y,
                        color=color,
                        # NOTE: determine the linestyle using the method
                        linestyle=plotting_utils.METHOD_LINESTYLES.get(method.lower(), "solid"),
                        linewidth=1,
                        alpha=plotting_utils.LINE_ALPHA,
                    )
                    # Add scatter plot
                    ax.scatter(
                        x,
                        y,
                        color=color,
                        s=plotting_utils.MARKER_SIZE,  # marker size
                        alpha=plotting_utils.MARKER_ALPHA,
                        clip_on=False,
                    )
                    # NOTE: not plotting error bars for now because the figure looks crowded
                    yerr = df_std.loc[model_name]
                    # Change color intensity for fill to be between 0 and 0.25
                    color_intensity_for_fill = 0.1
                    ax.fill_between(
                        x,
                        y - yerr,
                        y + yerr,
                        alpha=color_intensity_for_fill,
                        color=color,
                    )

            # Add method to legend
            key = f"{plotting_utils.METHOD_ALIASES.get(method.lower(), method)}"
            if key not in method_handles:
                method_handles[key] = lines.Line2D(
                    [0],
                    [0],
<<<<<<< HEAD
                    color=get_color(None, method),
=======
                    color=get_color(None, method, by_model=False),
>>>>>>> 081c08ab
                    label=key,
                    linestyle=plotting_utils.METHOD_LINESTYLES[method],
                    linewidth=1,
                )
        ax.legend(
            handles=[v for _, v in method_handles.items()],
            fontsize=plotting_utils.LEGEND_FONT_SIZE,
            loc="upper right",
            ncol=1,
            handlelength=2,
            frameon=True,
        )

        ax.spines["bottom"].set_position(("outward", plotting_utils.OUTWARD))  # Move x-axis outward
        ax.spines["left"].set_position(("outward", plotting_utils.OUTWARD))  # Move y-axis outward

        # format x-axis
        ax.set_xlim(1, MAX_DIFFICULTY)
        LABELS = {
            "difficulty": "Reasoning steps",
            "solutions": "Solutions",
        }
        ax.set_xlabel(LABELS[DIFFICULTY], fontsize=plotting_utils.LABEL_FONT_SIZE)
        xticks = [1, 5, 10, 15]
        ax.set_xticks(xticks)
        ax.set_xticks(range(1, MAX_DIFFICULTY + 1), minor=True)
        ax.tick_params(axis="x", which="major")
        ax.tick_params(axis="x", which="minor")
        ax.set_xticklabels(xticks, fontsize=plotting_utils.TICK_FONT_SIZE)
        ax.set_xlim(1, MAX_DIFFICULTY)
        if i == 0:
            ax.set_ylabel(metric.upper(), fontsize=plotting_utils.LABEL_FONT_SIZE)
        # set ylim
        ax.set_ylim(0, 1)
        yticks = [0, 0.25, 0.5, 0.75, 1]
        ax.set_yticks(yticks)
        ax.set_yticklabels(yticks, fontsize=plotting_utils.TICK_FONT_SIZE)
        # set title if there are more than panel
        if len(METHOD_LIST) > 1:
            ax.set_title(name, fontsize=plotting_utils.LABEL_FONT_SIZE)

    # Create separate handles for models and methods
    # We will plot models on the left column and methods on the right column
    # Having the combination of model and method in the legend is too crowded
    if len(model_list) > 1:
        model_handles = []
        for model in model_list:
            key = f"{get_model_name(model)}"
            model_handles.append(
                lines.Line2D(
                    [0],
                    [0],
                    color=get_color(model, method),
                    label=key,
                    linewidth=1,
                )
            )
        # attach the legend to the entire figure instead of any individual subplot
        fig.legend(
            handles=model_handles,
            fontsize=plotting_utils.LEGEND_FONT_SIZE,
            loc="lower center",
            ncol=2,
            handlelength=4,
            frameon=False,  # Remove bounding box around legend
            bbox_to_anchor=(0.5, 0.0),
        )
    plt.tight_layout()
    if len(METHOD_LIST) == 1:
        plt.subplots_adjust(
            left=0.2, right=0.95, top=0.9, bottom=0.2, wspace=0.3
        )  # Adjust horizontal space between subplots and reduce padding to the left and right
    else:
        plt.subplots_adjust(
            left=0.1, right=0.95, top=0.9, bottom=0.3, wspace=0.3
        )  # Adjust horizontal space between subplots and reduce padding to the left and right

    fig_path = os.path.join(figures_dir, f"{DIFFICULTY}-{metric}.pdf")
    print(f"Saving to {os.path.abspath(fig_path)}")
    plt.savefig(fig_path)

# %%<|MERGE_RESOLUTION|>--- conflicted
+++ resolved
@@ -203,11 +203,7 @@
                 method_handles[key] = lines.Line2D(
                     [0],
                     [0],
-<<<<<<< HEAD
-                    color=get_color(None, method),
-=======
-                    color=get_color(None, method, by_model=False),
->>>>>>> 081c08ab
+                    color="black",
                     label=key,
                     linestyle=plotting_utils.METHOD_LINESTYLES[method],
                     linewidth=1,
