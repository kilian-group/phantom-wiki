--- conflicted
+++ resolved
@@ -23,19 +23,15 @@
         "zeroshot-sc"
         "fewshot-sc"
         "cot-sc"
-<<<<<<< HEAD
         "react"
         "act"
         "fewshot-retriever"
         "retriever"
         "cot-retriever"
-=======
->>>>>>> 622156c9
     )
 else
     METHOD_LIST=($2)
 fi
-<<<<<<< HEAD
 
 # construct seed list
 if [ -z "$3" ]; then
@@ -52,8 +48,6 @@
         SPLIT_LIST+="depth_10_size_${size}_seed_${seed} "
     done
 done
-=======
->>>>>>> 622156c9
 echo "Splits: $SPLIT_LIST"
 
 for METHOD in "${METHOD_LIST[@]}"
