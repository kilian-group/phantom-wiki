# ---
# jupyter:
#   jupytext:
#     cell_metadata_filter: -all
#     custom_cell_magics: kql
#     text_representation:
#       extension: .py
#       format_name: percent
#       format_version: '1.3'
#       jupytext_version: 1.11.2
#   kernelspec:
#     display_name: dataset
#     language: python
#     name: python3
# ---

# %% [markdown]
# Script to aggregate prediction files, compute metrics, and plot figures
# To run:
#   python evaluate.py -od <path to folder containing outputs>

# %%
from phantom_eval.utils import (get_parser,
                                load_data,)
parser = get_parser()
args, _ = parser.parse_known_args()
output_dir = args.output_dir
<<<<<<< HEAD
method = args.method
=======
# specify which split you want to look at for the plots (besides the one versus universe size, which looks at all splits)
SPLIT_NAME = 'depth_10_size_200_seed_1'
>>>>>>> 9e3e7cf5

# %%
from glob import glob
import pandas as pd
import os
# get all files in the output directory
files = glob(f"{output_dir}/preds/{method}/*.json")
df_list = []
# keys to create auxiliary columns that are useful for analysis
METADATA = ['model', 'split', 'batch_size', 'batch_number', 'type']
SAMPLING_PARAMS = ['seed']
for filename in files:
    print(f"Reading from {filename}...")
    df = pd.read_json(filename, orient='index', dtype=False)
    # add new columns corresponding to the metadata
    for key in METADATA:
        df["_" + key] = df['metadata'].apply(lambda x: x[key])
    # add new columns corresponding to the sampling parameters
    for key in SAMPLING_PARAMS:
        df["_" + key] = df['inference_params'].apply(lambda x: x[key])
    # drop the metadata column
    df = df.drop(columns=['metadata'])
    df_list.append(df)
# concatenate all dataframes
df = pd.concat(df_list)


# %%
# get unique splits
splits = df['_split'].unique()
# TODO: join with original qa pairs to get additional information about
# the prolog queries and the templates
df_qa_pairs_list = []
for split in splits:
    df_qa_pairs = load_data(split)['qa_pairs'].to_pandas()
    # set index to id
    df_qa_pairs = df_qa_pairs.set_index('id')
    # convert template column to string
    df_qa_pairs['template'] = df_qa_pairs['template'].apply(lambda x : ' '.join(x))
    # compute the number of hops by taking the length of the prolog query
    df_qa_pairs['hops'] = df_qa_pairs['prolog'].apply(lambda x : len(x['query']))
    # determine whether a question is an aggregation question or not
    df_qa_pairs['aggregation'] = df_qa_pairs['prolog'].apply(lambda x : 'aggregate_all' in ' '.join(x['query'])).astype(int)
    # determine the number of solutions to each question
    df_qa_pairs['solutions'] = df_qa_pairs['answer'].apply(lambda x : len(x))
    df_qa_pairs_list.append(df_qa_pairs)
# merge on the index
df_qa_pairs = pd.concat(df_qa_pairs_list)
df = df.merge(df_qa_pairs, left_index=True, right_index=True, how='left')

# %%
# compute scores
from phantom_eval.score import (match,
                                precision,
                                recall,
                                f1)
# join the true answers with the appropriate seperator
# since the scoring functions expect strings
sep = ', ' # TODO: specifiy the type of separator in the model prompt as well
df['EM'] = df.apply(lambda x: match(x['pred'], sep.join(x['true']), exact=True, sep=sep), axis=1)
df['precision'] = df.apply(lambda x: precision(x['pred'], sep.join(x['true']), sep=sep), axis=1)
df['recall'] = df.apply(lambda x: recall(x['pred'], sep.join(x['true']), sep=sep), axis=1)
df['f1'] = df.apply(lambda x: f1(x['pred'], sep.join(x['true']), sep=sep), axis=1)
print(df)

# %% [markdown]
# ## Split

# %%
# group by model, split, and seed
grouped = df.groupby(['_model', '_split', '_seed'])
# print the accuracy
acc = grouped[['EM','precision', 'recall', 'f1']].mean()
# add a column that counts the number of elements in the group
acc['count'] = grouped.size()
# print as markdown
print(acc.to_markdown())
# save to a csv file
scores_dir = os.path.join(output_dir, 'scores')
os.makedirs(scores_dir, exist_ok=True)
acc.to_csv(os.path.join(scores_dir, "scores.csv"))

# %% [markdown]
# ## Split & type

# %%
# get accuracies by type
# group by model, split, seed, type
COLS = ['_model', '_split', '_seed', '_type', 'template', 'hops', 'aggregation', 'solutions']
acc_by_type = df.groupby(COLS)[['EM','precision', 'recall', 'f1']].mean()
# compute the mean and std across seeds
# drop '_seed' from COLS
COLS.remove('_seed')
acc_by_type_mean_std = acc_by_type.groupby(COLS).agg(['mean', 'std'])
# print the accuracy
print(acc_by_type_mean_std.to_markdown())
# collapse multi-index columns
acc_by_type_mean_std.columns = acc_by_type_mean_std.columns.to_flat_index()
# save to a csv file
acc_by_type_mean_std.to_csv(os.path.join(scores_dir, "scores_by_type.csv"))

# %%
# hard-code the order of the models for the plot
# otherwise, the order will be alphabetical (and the model size will not be in order)
MODELS = [
    'google/gemma-2-27b-it',
    'google/gemma-2-9b-it',
    'google/gemma-2-2b-it',
    'meta-llama/llama-3.1-8b-instruct',
    'meta-llama/llama-3.1-70b-instruct',
    'microsoft/phi-3.5-mini-instruct',
    'mistralai/mistral-7b-instruct-v0.3',
    'gemini-1.5-flash-8b-001',
    'gemini-1.5-flash-002',
    'gemini-2.0-flash-exp',
]

# %%
# create a plot
import matplotlib.pyplot as plt
# utils for plotting
from matplotlib.patches import Patch
import numpy as np
plt.rcParams.update({
    'font.size': 24,
    'font.family': 'serif',
    'mathtext.fontset': 'stix',
    'axes.labelsize': 24,
    'axes.titlesize': 24,
    'xtick.labelsize': 24,
    'ytick.labelsize': 24,
    'legend.fontsize': 24,
    'axes.linewidth': 0.8,
    'lines.linewidth': 3,
    'lines.markersize': 10,
    'axes.spines.top': False,
    'axes.spines.right': False,
})
figures_dir = os.path.join(output_dir, 'figures')
os.makedirs(figures_dir, exist_ok=True)

# %%
COLORS = {
    'google/gemma-2-27b-it': 'tab:blue',
    'google/gemma-2-9b-it': 'tab:blue',
    'google/gemma-2-2b-it': 'tab:blue',
    'meta-llama/llama-3.1-70b-instruct': 'tab:orange',
    'meta-llama/llama-3.1-8b-instruct': 'tab:orange',
    'microsoft/phi-3.5-mini-instruct': 'tab:green',
    'mistralai/mistral-7b-instruct-v0.3' : 'tab:red',
    'gemini-1.5-flash-002': 'tab:purple',
    'gemini-1.5-flash-8b-001': 'tab:purple',
    'gemini-2.0-flash-exp': 'tab:purple',
}
LINESTYLES = {
    'google/gemma-2-27b-it': '-',
    'google/gemma-2-9b-it': '--',
    'google/gemma-2-2b-it': 'dotted',
    'meta-llama/llama-3.1-70b-instruct': '-',
    'meta-llama/llama-3.1-8b-instruct': '--',
    'microsoft/phi-3.5-mini-instruct': '-',
    'mistralai/mistral-7b-instruct-v0.3' : '-',
    'gemini-2.0-flash-exp': '-',
    'gemini-1.5-flash-002': '--',
    'gemini-1.5-flash-8b-001': 'dotted',
}    

# %% [markdown]
# ## Universe size

# %%
# get the mean and std of the accuracy for each model and split
# where std is the standard deviation across seeds
acc_mean_std = acc.groupby(['_model', '_split']).agg(['mean', 'std'])
acc_mean_std = acc_mean_std.reset_index()
import re
acc_mean_std['_split'] = acc_mean_std['_split'].apply(lambda x: re.match(r"depth_(\d+)_size_(\d+)_seed_(\d+)", x).group(2))


# %%
def pivot_mean_std(acc_mean_std, metric, independent_variable='_split'):
    """Pivot acc_mean_std so that the specified independent variable becomes the rows
    """
    df_mean = acc_mean_std.pivot(index='_model', columns=independent_variable, values=(metric, 'mean'))
    # change the column names to integers
    df_mean.columns = df_mean.columns.astype(int)
    # reorder the columns in ascending order
    df_mean = df_mean[sorted(df_mean.columns)]
    row_order = [name for name in MODELS if name in df_mean.index]
    df_mean = df_mean.loc[row_order]

    df_std = acc_mean_std.pivot(index='_model', columns=independent_variable, values=(metric, 'std'))
    # change the column names to integers
    df_std.columns = df_std.columns.astype(int)
    df_std = df_std[sorted(df_std.columns)]
    row_order = [name for name in MODELS if name in df_std.index]
    df_std = df_std.loc[row_order]
    return df_mean, df_std

# %%
# set figure size
for metric in ['EM', 'precision', 'recall', 'f1']:
    df_mean, df_std = pivot_mean_std(acc_mean_std, metric)

    plt.figure(figsize=(15, 8))
    # use log2 scale for the x-axis
    x = np.log2(df_mean.columns)
    for i, row in df_mean.iterrows():
        y = row
        yerr = df_std.loc[i]
        # plt.errorbar(x, y, yerr=yerr, label=i, marker='o')
        # use a line plot instead of errorbar
        plt.plot(x, y, label=i, marker='o', color=COLORS[i], linestyle=LINESTYLES[i])
        plt.fill_between(x, y-yerr, y+yerr, alpha=0.3, color=COLORS[i])

    plt.legend(title='Model', loc='lower right', fontsize=12)
    # format x-axis
    plt.xlabel('Size of universe')
    plt.xticks(x, df_mean.columns)
    plt.ylabel(metric)
    plt.title(metric)
    plt.tight_layout()
    fig_path = os.path.join(figures_dir, f'size-{metric}.png')
    print(f"Saving to {os.path.abspath(fig_path)}")
    plt.savefig(fig_path)

# %% [markdown]
# ## Number of hops
# Grouped bar chart where bars are grouped by number of hops. In each group we have the different splits.

# %%
# get the mean and std of the accuracy for each model and split
# where std is the standard deviation across seeds
acc_mean_std = acc_by_type.groupby(['_model', '_split', 'hops']).agg(['mean', 'std'])
acc_mean_std = acc_mean_std.reset_index()
acc_mean_std_split = acc_mean_std[acc_mean_std['_split'] == SPLIT_NAME]

# %%
# set figure size
for metric in ['EM', 'precision', 'recall', 'f1']:
    df_mean, df_std = pivot_mean_std(acc_mean_std_split, metric, independent_variable='hops')

    plt.figure(figsize=(15, 8))
    x = df_mean.columns
    for i, row in df_mean.iterrows():
        y = row
        yerr = df_std.loc[i]
        # plt.errorbar(x, y, yerr=yerr, label=i, marker='o')
        # use a line plot instead of errorbar
        plt.plot(x, y, label=i, marker='o', color=COLORS[i], linestyle=LINESTYLES[i])
        plt.fill_between(x, y-yerr, y+yerr, alpha=0.3, color=COLORS[i])

    plt.legend(title='Model', loc='lower right', fontsize=12)
    # format x-axis
    plt.xlabel('Number of hops')
    plt.xticks(x, df_mean.columns)
    plt.ylabel(metric)
    plt.title(metric)
    plt.tight_layout()
    fig_path = os.path.join(figures_dir, f'hops-{metric}-{SPLIT_NAME}.png')
    print(f"Saving to {os.path.abspath(fig_path)}")
    plt.savefig(fig_path)

# %% [markdown]
# ## Aggregation vs no-aggregation
# Some questions involve the `aggregate_all` predicate. What is the effect of these questions on the accuracy?

# %%
# get the mean and std of the accuracy for each model and split
# where std is the standard deviation across seeds
acc_mean_std = acc_by_type.groupby(['_model', '_split', 'aggregation']).agg(['mean', 'std'])
acc_mean_std = acc_mean_std.reset_index()
acc_mean_std_split = acc_mean_std[acc_mean_std['_split'] == SPLIT_NAME]

# %%
acc_mean_std_split

# %%

# set figure size
for metric in ['EM', 'precision', 'recall', 'f1']:
    df_mean, df_std = pivot_mean_std(acc_mean_std_split, metric, independent_variable='aggregation')

    plt.figure(figsize=(15, 8))
    x = df_mean.columns
    for i, row in df_mean.iterrows():
        y = row
        yerr = df_std.loc[i]
        # use a line plot instead of errorbar
        plt.plot(x, y, label=i, marker='o', color=COLORS[i], linestyle=LINESTYLES[i])
        plt.fill_between(x, y-yerr, y+yerr, alpha=0.3, color=COLORS[i])

    plt.legend(title='Model', loc='lower right', fontsize=12)
    # format x-axis
    plt.xlabel('Aggregation vs no aggregation')
    plt.xticks(x, df_mean.columns)
    plt.ylabel(metric)
    plt.title(metric)
    plt.tight_layout()
    fig_path = os.path.join(figures_dir, f'aggregation-{metric}-{SPLIT_NAME}.png')
    print(f"Saving to {os.path.abspath(fig_path)}")
    plt.savefig(fig_path)

# %% [markdown]
# ## Number of solutions
# Some questions have multiple ground-truth answers. What is the effect of the number of solutions on the accuracy?

# %%
# get the mean and std of the accuracy for each model and split
# where std is the standard deviation across seeds
acc_mean_std = acc_by_type.groupby(['_model', '_split', 'solutions']).agg(['mean', 'std'])
acc_mean_std = acc_mean_std.reset_index()
acc_mean_std_split = acc_mean_std[acc_mean_std['_split'] == SPLIT_NAME]

# %%
acc_mean_std_split

# %%

# set figure size
for metric in ['EM', 'precision', 'recall', 'f1']:
    df_mean, df_std = pivot_mean_std(acc_mean_std_split, metric, independent_variable='solutions')

    plt.figure(figsize=(15, 8))
    x = df_mean.columns
    for i, row in df_mean.iterrows():
        y = row
        yerr = df_std.loc[i]
        # use a line plot instead of errorbar
        plt.plot(x, y, label=i, marker='o', color=COLORS[i], linestyle=LINESTYLES[i])
        plt.fill_between(x, y-yerr, y+yerr, alpha=0.3, color=COLORS[i])

    plt.legend(title='Model', loc='lower right', fontsize=12)
    # format x-axis
    plt.xlabel('Number of solutions')
    plt.xticks(x, df_mean.columns)
    plt.ylabel(metric)
    plt.title(metric)
    plt.tight_layout()
    fig_path = os.path.join(figures_dir, f'solutions-{metric}-{SPLIT_NAME}.png')
    print(f"Saving to {os.path.abspath(fig_path)}")
    plt.savefig(fig_path)

# %%<|MERGE_RESOLUTION|>--- conflicted
+++ resolved
@@ -25,12 +25,9 @@
 parser = get_parser()
 args, _ = parser.parse_known_args()
 output_dir = args.output_dir
-<<<<<<< HEAD
 method = args.method
-=======
 # specify which split you want to look at for the plots (besides the one versus universe size, which looks at all splits)
 SPLIT_NAME = 'depth_10_size_200_seed_1'
->>>>>>> 9e3e7cf5
 
 # %%
 from glob import glob
