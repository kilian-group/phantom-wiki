# ---
# jupyter:
#   jupytext:
#     cell_metadata_filter: -all
#     custom_cell_magics: kql
#     text_representation:
#       extension: .py
#       format_name: percent
#       format_version: '1.3'
#       jupytext_version: 1.11.2
#   kernelspec:
#     display_name: dataset
#     language: python
#     name: dataset
# ---

# %% [markdown]
# Script to aggregate prediction files, compute metrics, and plot figures
# To run:
#   python evaluate.py -od <path to folder containing outputs>

# %%
from phantom_eval.utils import (get_parser)
parser = get_parser()
args, _ = parser.parse_known_args()
output_dir = args.output_dir

# %%
from glob import glob
import pandas as pd
import os
# get all files in the output directory
files = glob(f"{output_dir}/preds/*.json")
df_list = []
# keys in the metadata to create new columns
METADATA = ['model', 'split', 'batch_size', 'batch_number', 'seed', 'type']
for filename in files:
    print(f"Reading from {filename}...")
    df = pd.read_json(filename, orient='index', dtype=False)
    # add new columns corresponding to the metadata
    for key in METADATA:
        df["_" + key] = df['metadata'].apply(lambda x: x[key])
    # drop the metadata column
    df = df.drop(columns=['metadata'])
    df_list.append(df)
# concatenate all dataframes
df = pd.concat(df_list)
# print(df.columns)

# %%
# compute scores
from phantom_eval.score import (match,
                                precision,
                                recall,
                                f1)
# join the true answers with the appropriate seperator
# since the scoring functions expect strings
<<<<<<< HEAD
sep = ', '
df['EM'] = df.apply(lambda x: match(x['pred'], sep.join(x['true'])), axis=1)
df['precision'] = df.apply(lambda x: precision(x['pred'], sep.join(x['true'])), axis=1)
df['recall'] = df.apply(lambda x: recall(x['pred'], sep.join(x['true'])), axis=1)
df['f1'] = df.apply(lambda x: f1(x['pred'], sep.join(x['true'])), axis=1)
# print(df)
=======
sep = ','
df['EM'] = df.apply(lambda x: match(x['pred'], sep.join(x['true']), exact=True, sep=sep), axis=1)
df['precision'] = df.apply(lambda x: precision(x['pred'], sep.join(x['true']), sep=sep), axis=1)
df['recall'] = df.apply(lambda x: recall(x['pred'], sep.join(x['true']), sep=sep), axis=1)
df['f1'] = df.apply(lambda x: f1(x['pred'], sep.join(x['true']), sep=sep), axis=1)
print(df)
>>>>>>> 5d83aa31
# group by model and split
grouped = df.groupby(['_model', '_split', '_seed'])
# print the accuracy
acc = grouped[['EM','precision', 'recall', 'f1']].mean()
# print as markdown
print(acc.to_markdown())
# save to a csv file
scores_dir = os.path.join(output_dir, 'scores')
os.makedirs(scores_dir, exist_ok=True)
acc.to_csv(os.path.join(scores_dir, "scores.csv"))

# get accuracies by type
if True:
    # group by model, split, and type
    acc_by_type = df.groupby(['_model', '_split', '_type'])[['EM','precision', 'recall', 'f1']].mean()
    # print the accuracy
    print(acc_by_type.to_markdown())
    # save to a csv file
    acc_by_type.to_csv(os.path.join(scores_dir, "scores_by_type.csv"))
    # # get the length of the query for each type
    # from phantom_wiki.facts.templates import generate_templates
    # # assert the depth is the same for rows in acc_by_type
    # import re
    # depths = acc_by_type['_split'].apply(lambda x: re.match(r"depth_(\d+)_size_(\d+)_seed_(\d+)", x).group(1))
    # assert depths.nunique() == 1
    # depth = int(depths.iloc[0])
    # templates = generate_templates(depth=depth)
    # import pdb; pdb.set_trace()
    # # get the length of the query for each type
    # acc_by_type['query_length'] = acc_by_type['_type'].apply(lambda x: len(templates[x].query.split()))

# %%
# get the mean and std of the accuracy for each model and split
acc_mean_std = acc.groupby(['_model', '_split']).agg(['mean', 'std'])

# %%
acc_mean_std

# %%
acc_mean_std.index

# %%
acc_mean_std = acc_mean_std.reset_index()
import re
acc_mean_std['_split'] = acc_mean_std['_split'].apply(lambda x: re.match(r"depth_(\d+)_size_(\d+)_seed_(\d+)", x).group(2))

# %%
acc_mean_std

# %%
# hard-code the order of the models for the plot
# otherwise, the order will be alphabetical (and the model size will not be in order)
MODELS = [
    'google/gemma-2-27b-it',
    'google/gemma-2-9b-it',
    'google/gemma-2-2b-it',
    'meta-llama/llama-3.1-8b-instruct',
    'meta-llama/llama-3.1-70b-instruct',
    'microsoft/phi-3.5-mini-instruct',
    'mistralai/mistral-7b-instruct-v0.3',
    'gemini-1.5-flash-002',
]


# %%
def get_mean_std(metric):
    df_mean = acc_mean_std.pivot(index='_model', columns='_split', values=(metric, 'mean'))
    # change the column names to integers
    df_mean.columns = df_mean.columns.astype(int)
    # reorder the columns in ascending order
    df_mean = df_mean[sorted(df_mean.columns)]
    # reorder the rows (only if all models are present)
    if set(df_mean.index) != set(MODELS):
        print(f"Models in the data: {df_mean.index}")
        print(f"Models in the list: {MODELS}")
    else:
        df_mean = df_mean.loc[MODELS]
    df_std = acc_mean_std.pivot(index='_model', columns='_split', values=(metric, 'std'))
    # change the column names to integers
    df_std.columns = df_std.columns.astype(int)
    df_std = df_std[sorted(df_std.columns)]
    # reorder the rows (only if all models are present)
    if set(df_std.index) != set(MODELS):
        print(f"Models in the data: {df_std.index}")
        print(f"Models in the list: {MODELS}")
    else:
        df_std = df_std.loc[MODELS]
    return df_mean, df_std

# %%
# create a plot
import matplotlib.pyplot as plt
# utils for plotting
from matplotlib.patches import Patch
import numpy as np
plt.rcParams.update({
    'font.size': 24,
    'font.family': 'serif',
    'mathtext.fontset': 'stix',
    'axes.labelsize': 24,
    'axes.titlesize': 24,
    'xtick.labelsize': 24,
    'ytick.labelsize': 24,
    'legend.fontsize': 24,
    'axes.linewidth': 0.8,
    'lines.linewidth': 3,
    'lines.markersize': 10,
    'axes.spines.top': False,
    'axes.spines.right': False,
})
figures_dir = os.path.join(output_dir, 'figures')
os.makedirs(figures_dir, exist_ok=True)

# %%
COLORS = {
    'google/gemma-2-27b-it': 'tab:blue',
    'google/gemma-2-9b-it': 'tab:blue',
    'google/gemma-2-2b-it': 'tab:blue',
    'meta-llama/llama-3.1-70b-instruct': 'tab:orange',
    'meta-llama/llama-3.1-8b-instruct': 'tab:orange',
    'microsoft/phi-3.5-mini-instruct': 'tab:green',
    'mistralai/mistral-7b-instruct-v0.3' : 'tab:red',
    'gemini-1.5-flash-002': 'tab:purple',
}
LINESTYLES = {
    'google/gemma-2-27b-it': '-',
    'google/gemma-2-9b-it': '--',
    'google/gemma-2-2b-it': 'dotted',
    'meta-llama/llama-3.1-70b-instruct': '-',
    'meta-llama/llama-3.1-8b-instruct': '--',
    'microsoft/phi-3.5-mini-instruct': '-',
    'mistralai/mistral-7b-instruct-v0.3' : '-',
    'gemini-1.5-flash-002': '--',
}    

# %%
# set figure size
for metric in ['EM', 'precision', 'recall', 'f1']:
    df_mean, df_std = get_mean_std(metric)

    plt.figure(figsize=(15, 8))
    for i, row in df_mean.iterrows():
        x = df_mean.columns
        # use log2 scale for the x-axis
        x = np.log2(x)
        y = row
        yerr = df_std.loc[i]
        # plt.errorbar(x, y, yerr=yerr, label=i, marker='o')
        # use a line plot instead of errorbar
        plt.plot(x, y, label=i, marker='o', color=COLORS[i], linestyle=LINESTYLES[i])
        plt.fill_between(x, y-yerr, y+yerr, alpha=0.3, color=COLORS[i])

    plt.legend(title='Model', loc='lower right', fontsize=12)
    # format x-axis
    plt.xlabel('Size of universe')
    plt.xticks(np.log2(df_mean.columns), df_mean.columns)
    plt.ylabel(metric)
    plt.title(metric)
    plt.tight_layout()
    fig_path = os.path.join(figures_dir, f'{metric}.png')
    print(f"Saving to {os.path.abspath(fig_path)}")
    plt.savefig(fig_path)

# %%<|MERGE_RESOLUTION|>--- conflicted
+++ resolved
@@ -55,21 +55,12 @@
                                 f1)
 # join the true answers with the appropriate seperator
 # since the scoring functions expect strings
-<<<<<<< HEAD
-sep = ', '
-df['EM'] = df.apply(lambda x: match(x['pred'], sep.join(x['true'])), axis=1)
-df['precision'] = df.apply(lambda x: precision(x['pred'], sep.join(x['true'])), axis=1)
-df['recall'] = df.apply(lambda x: recall(x['pred'], sep.join(x['true'])), axis=1)
-df['f1'] = df.apply(lambda x: f1(x['pred'], sep.join(x['true'])), axis=1)
-# print(df)
-=======
 sep = ','
 df['EM'] = df.apply(lambda x: match(x['pred'], sep.join(x['true']), exact=True, sep=sep), axis=1)
 df['precision'] = df.apply(lambda x: precision(x['pred'], sep.join(x['true']), sep=sep), axis=1)
 df['recall'] = df.apply(lambda x: recall(x['pred'], sep.join(x['true']), sep=sep), axis=1)
 df['f1'] = df.apply(lambda x: f1(x['pred'], sep.join(x['true']), sep=sep), axis=1)
 print(df)
->>>>>>> 5d83aa31
 # group by model and split
 grouped = df.groupby(['_model', '_split', '_seed'])
 # print the accuracy
