#!/bin/bash
#SBATCH -J zeroshot-rag-medium                              # Job name
#SBATCH -o slurm/zeroshot-rag-medium_%j.out                 # output file (%j expands to jobID)
#SBATCH -e slurm/zeroshot-rag-medium_%j.err                 # error log file (%j expands to jobID)
#SBATCH --mail-type=ALL                      # Request status by email
#SBATCH --mail-user=jcl354@cornell.edu       # Email address to send results to.
#SBATCH -N 1                                 # Total number of nodes requested
#SBATCH -n 8                                 # Total number of cores requested
#SBATCH --get-user-env                       # retrieve the users login environment
#SBATCH --mem=100000                         # server memory (MBs) requested (per node)
#SBATCH -t infinite                           # Time limit (hh:mm:ss)
#SBATCH --gres=gpu:a6000:4                   # Number of GPUs requested
#SBATCH --partition=kilian                   # Request partition

# Script for running zero-shot evaluation on all small models (<4 B params)
# GPU requirements when using max context length (i.e., `max_model_len=None`)
# Model Size    | 3090 GPU   | A6000 GPU | H100 GPU
# ------------- | -----------|-----------|---------
# ~4B models    | 1          | 1         | 1
# ~8B models    | 2          | 1         | 1
# ~70B models   |            | 8         | 4

# check that the correct number of arguments were passed
if [ -z "$1" ]; then
    echo "Usage: $0 <output directory>"
    exit 1
fi
TEMPERATURE=0

source eval/constants.sh
# activate conda environment
# source /share/apps/anaconda3/2021.05/etc/profile.d/conda.sh
# source /home/jcl354/anaconda3/etc/profile.d/conda.sh
# conda init bash
# NOTE: this assumes that conda environment is called `dataset`
# change this to your conda environment as necessary
# conda activate dataset

# Get the number of gpus by counting the number of lines in the output of nvidia-smi
NUM_GPUS=$(nvidia-smi --query-gpu=name --format=csv,noheader | wc -l)
echo "Number of GPUs: $NUM_GPUS"
# Check for the next available port not in use with vllm
PORT=8000
while lsof -Pi :$PORT -sTCP:LISTEN -t; do
    PORT=$((PORT + 1))
done
echo "Using port: $PORT"

# Function to check if the server is up
check_server() {
    local model_name=$1
    local port=$2
    response=$(curl -o /dev/null -s -w "%{http_code}" http://0.0.0.0:$port/v1/chat/completions \
                    -X POST \
                    -H "Content-Type: application/json" \
                    -H "Authorization: Bearer token-abc123" \
                    -d "{\"model\": \"$model_name\", \"messages\": [{\"role\": \"user\", \"content\": \"Hello!\"}]}")
    if [ "$response" -eq 200 ]; then
        return 0
    else
        return 1
    fi
}

pkill -e -f vllm

# https://docs.vllm.ai/en/latest/serving/openai_compatible_server.html#vllm-serve
for model_name in "${MEDIUM_MODELS[@]}"
do
<<<<<<< HEAD
    # Start the vLLM server in the background
    echo "Starting vLLM server..."
    vllm_cmd="vllm serve $model_name --api-key token-abc123 --tensor_parallel_size $NUM_GPUS --host 0.0.0.0 --port $PORT" #nohup launches this in the background
    echo $vllm_cmd
    nohup $vllm_cmd &

    # Wait for the server to start
    echo "Waiting for vLLM server to start..."
    SLEEP=60
    while ! check_server $model_name $PORT; do
        echo "Server is not up yet. Checking again in $SLEEP seconds..."
        sleep $SLEEP
    done
=======
    # # Start the vLLM server in the background
    # echo "Starting vLLM server..."
    # vllm_cmd="vllm serve $model_name --api-key token-abc123 --tensor_parallel_size $NUM_GPUS --host 0.0.0.0 --port $PORT" #nohup launches this in the background
    # echo $vllm_cmd
    # nohup $vllm_cmd &
    
    # # Wait for the server to start
    # echo "Waiting for vLLM server to start..."
    # SLEEP=60
    # while ! check_server $model_name $PORT; do
    #     echo "Server is not up yet. Checking again in $SLEEP seconds..."
    #     sleep $SLEEP
    # done
>>>>>>> 0b86375a

    # echo "vLLM server is up and running."

    # Run the main Python script
    cmd="python -m phantom_eval \
        --method zeroshot-rag \
        -od $1 \
        -m $model_name \
        --split_list $SPLIT_LIST \
        --inf_seed_list $(get_inf_seed_list $TEMPERATURE) \
        --inf_temperature $TEMPERATURE \
        --retriever_method whereisai/uae-large-v1 \
        --inf_vllm_port $PORT"
    echo $cmd
    eval $cmd

    # Stop the vLLM server using pkill
    echo "Stopping vLLM server..."
    pkill -e -f vllm
    echo "vLLM server stopped."
done<|MERGE_RESOLUTION|>--- conflicted
+++ resolved
@@ -67,27 +67,12 @@
 # https://docs.vllm.ai/en/latest/serving/openai_compatible_server.html#vllm-serve
 for model_name in "${MEDIUM_MODELS[@]}"
 do
-<<<<<<< HEAD
-    # Start the vLLM server in the background
-    echo "Starting vLLM server..."
-    vllm_cmd="vllm serve $model_name --api-key token-abc123 --tensor_parallel_size $NUM_GPUS --host 0.0.0.0 --port $PORT" #nohup launches this in the background
-    echo $vllm_cmd
-    nohup $vllm_cmd &
-
-    # Wait for the server to start
-    echo "Waiting for vLLM server to start..."
-    SLEEP=60
-    while ! check_server $model_name $PORT; do
-        echo "Server is not up yet. Checking again in $SLEEP seconds..."
-        sleep $SLEEP
-    done
-=======
     # # Start the vLLM server in the background
     # echo "Starting vLLM server..."
     # vllm_cmd="vllm serve $model_name --api-key token-abc123 --tensor_parallel_size $NUM_GPUS --host 0.0.0.0 --port $PORT" #nohup launches this in the background
     # echo $vllm_cmd
     # nohup $vllm_cmd &
-    
+
     # # Wait for the server to start
     # echo "Waiting for vLLM server to start..."
     # SLEEP=60
@@ -95,7 +80,6 @@
     #     echo "Server is not up yet. Checking again in $SLEEP seconds..."
     #     sleep $SLEEP
     # done
->>>>>>> 0b86375a
 
     # echo "vLLM server is up and running."
 
