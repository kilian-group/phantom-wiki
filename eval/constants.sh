--- conflicted
+++ resolved
@@ -65,13 +65,8 @@
             SPLIT_LIST+="depth_${DATA_DEPTH}_size_${data_size}_seed_${data_seed} "
         done
     done
-<<<<<<< HEAD
-elif [ "$DATASET" = "mlcore/phantom-wiki-v0.5" ]; then
+elif [ "$DATASET" = "mlcore/phantom-wiki-v050" ]; then
     # Define SPLIT_LIST for dataset v0.5
-=======
-elif [ "$DATASET" = "mlcore/phantom-wiki-v050" ]; then
-    # Define SPLIT_LIST for dataset v0.3
->>>>>>> 67193cee
     DATA_SEED_LIST="1 2 3"
     DATA_DEPTH="20"
     DATA_SIZE_LIST="50 100 200 300 400 500 1000"
