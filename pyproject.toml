[build-system]
requires = ["setuptools", "wheel", "setuptools-git-versioning"]
build-backend = "setuptools.build_meta"

[project]
name = "phantom-wiki"
description = "On-Demand Datasets for Reasoning and Retrieval Evaluation"
dynamic = ["version"]
authors = [
    {name="Albert Gong", email="ag2435@cornell.edu"},
    {name="Chao Wan", email="cw862@cornell.edu"},
    {name="Kamilė Stankevičiūtė", email="ks2448@cornell.edu"},
    {name="Anmol Kabra", email="anmol@cs.cornell.edu"},
    {name="Raphael Thesmar", email="rft38@cornell.edu"},
    {name="Johann Lee", email="jcl354@cornell.edu"},
    {name="JT Klenke", email="jtk96@cornell.edu"},
    {name="Carla Gomes", email="gomes@cs.cornell.edu"},
    {name="Kilian Weinberger", email="kilian@cornell.edu"},
]


readme = "README.md"
requires-python = ">=3.12"
classifiers = [
    "Programming Language :: Python :: 3",
    "License :: OSI Approved :: MIT License",
    "Operating System :: OS Independent",
]
dependencies = [
    "matplotlib>=3.10.0",
    "networkx",
    "nltk>=3.9.1",
    "numpy>=1.26.4",
    "pandas>=2.2.2",
    "pydot>=1.4.2",
    "pyswip>=0.3.2",
    "tabulate",
    "termcolor",
    "tqdm",
]

[project.optional-dependencies]
dev = [
    "pre-commit",
    "black",
]
tests = [
    "pytest",
    "pytest-cov",
    "rootutils",
]
docs = [
    "mkdocs==1.6.0",
    "mkdocs-material==9.5.31",
    "mkdocstrings[python,shell]==0.25.2",
    "mkdocs-gen-files==0.5.0",
    "mkdocs-literate-nav==0.6.1",
    "mkdocs-section-index==0.3.9",
    "mkdocs-git-authors-plugin==0.9.0",
    "mkdocs-git-revision-date-localized-plugin==1.2.6"
]
eval = [
    "anthropic",
    "datasets>=3.1.0",
    "faiss-cpu>=1.9.0.post1",
    "google-generativeai",
    "langchain>=0.3.14",
    "langchain-community",
    "langchain-together",
    "openai",
    "scipy",
    "tiktoken",
    "together",
    "transformers>=4.47.1",
<<<<<<< HEAD
    "bm25s[full]",
=======
    "vllm"
>>>>>>> 693bd73f
]

[project.scripts]
phantom-wiki-generate = "phantom_wiki.__main__:main"
pw-generate = "phantom_wiki.__main__:main"

[project.urls]
Homepage = "https://github.com/kilian-group/phantom-wiki"
Issues = "https://github.com/kilian-group/phantom-wiki/issues"
Repository = "https://github.com/kilian-group/phantom-wiki.git"

[tool.setuptools-git-versioning]
enabled = true

[tool.autoflake]
ignore-init-module-imports = true<|MERGE_RESOLUTION|>--- conflicted
+++ resolved
@@ -72,11 +72,8 @@
     "tiktoken",
     "together",
     "transformers>=4.47.1",
-<<<<<<< HEAD
     "bm25s[full]",
-=======
     "vllm"
->>>>>>> 693bd73f
 ]
 
 [project.scripts]
