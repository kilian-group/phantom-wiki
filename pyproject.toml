[build-system]
requires = ["setuptools", "wheel", "setuptools-git-versioning"]
build-backend = "setuptools.build_meta"

[project]
name = "phantom-wiki"
description = "On-Demand Datasets for Reasoning and Retrieval Evaluation"
dynamic = ["version"]
authors = [
    {name="Albert Gong", email="ag2435@cornell.edu"},
    {name="Chao Wan", email="cw862@cornell.edu"},
    {name="Kamilė Stankevičiūtė", email="ks2448@cornell.edu"},
    {name="Anmol Kabra", email="anmol@cs.cornell.edu"},
    {name="Raphael Thesmar", email="rft38@cornell.edu"},
    {name="Johann Lee", email="jcl354@cornell.edu"},
    {name="JT Klenke", email="jtk96@cornell.edu"},
    {name="Carla Gomes", email="gomes@cs.cornell.edu"},
    {name="Kilian Weinberger", email="kilian@cornell.edu"},
]


readme = "README.md"
requires-python = ">=3.12"
classifiers = [
    "Programming Language :: Python :: 3",
    "License :: OSI Approved :: MIT License",
    "Operating System :: OS Independent",
]
dependencies = [
    "matplotlib>=3.10.0",
    "networkx",
    "nltk>=3.9.1",
    "numpy>=1.26.4",
    "pandas>=2.2.2",
    "pydot>=1.4.2",
    "pyswip>=0.3.2",
    "tabulate",
    "termcolor",
    "tqdm",
]

[project.optional-dependencies]
dev = [
    "pre-commit",
    "black",
]
tests = [
    "pytest",
    "pytest-cov",
    "rootutils",
]
docs = [
    "mkdocs==1.6.0",
    "mkdocs-material==9.5.31",
    "mkdocstrings[python,shell]==0.25.2",
    "mkdocs-gen-files==0.5.0",
    "mkdocs-literate-nav==0.6.1",
    "mkdocs-section-index==0.3.9",
    "mkdocs-git-authors-plugin==0.9.0",
    "mkdocs-git-revision-date-localized-plugin==1.2.6"
]
eval = [
    "anthropic",
    "datasets>=3.1.0",
    "faiss-cpu>=1.9.0.post1",
    "google-generativeai",
    "langchain>=0.3.14",
    "langchain-community",
    "langchain-together",
    "openai",
    "scipy",
    "tiktoken",
    "together",
    "transformers>=4.51.0",
    "bm25s[full]",
<<<<<<< HEAD
    "vllm",
    "flashrag-dev @ git+https://github.com/bogoliubon/FlashRAG.git"
=======
    "vllm>=0.8.5"
>>>>>>> b67a7b2c
]

[project.scripts]
phantom-wiki-generate = "phantom_wiki.__main__:main"
pw-generate = "phantom_wiki.__main__:main"

[project.urls]
Homepage = "https://github.com/kilian-group/phantom-wiki"
Issues = "https://github.com/kilian-group/phantom-wiki/issues"
Repository = "https://github.com/kilian-group/phantom-wiki.git"

[tool.setuptools-git-versioning]
enabled = true

[tool.autoflake]
ignore-init-module-imports = true<|MERGE_RESOLUTION|>--- conflicted
+++ resolved
@@ -73,12 +73,8 @@
     "together",
     "transformers>=4.51.0",
     "bm25s[full]",
-<<<<<<< HEAD
-    "vllm",
+    "vllm>=0.8.5",
     "flashrag-dev @ git+https://github.com/bogoliubon/FlashRAG.git"
-=======
-    "vllm>=0.8.5"
->>>>>>> b67a7b2c
 ]
 
 [project.scripts]
