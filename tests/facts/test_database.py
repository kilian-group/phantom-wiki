import os

from phantom_wiki.facts import get_database
<<<<<<< HEAD
from phantom_wiki.facts.database import Database
from phantom_wiki.utils.prolog import get_prolog_result_set
from tests.facts.family import FAMILY_TREE_SMALL_EXAMPLE_PATH
=======
from tests.facts.family import FACTS_SMALL_EXAMPLE_PATH
>>>>>>> 58f274c1


def test_save_database():
    # TODO use python tempfiles
    file = "test.pl"
    # create a database and safe to file
    db1 = Database()
    # db1.define("female/1")
    db1.add("type(\'alice\', person)")
    db1.save_to_disk(file)
    assert os.path.exists(file)
    # load the database from the file
    db2 = Database.from_disk(file)
<<<<<<< HEAD
    result = db2.query("female(X)")

    # clean up
    os.remove(file)

=======
    result = db2.query("distinct(type(X, person))")
    
    # clean up
    os.remove(file)
    
    assert result == [{'X': 'alice'}]
    # NOTE: for some reason this test fails because there are duplicate facts in the database
    # but when you look inside test.pl, there are no duplicate facts
>>>>>>> 58f274c1
    # NOTE: prolog.consult() is buggy
    # if you consult "test.pl" from the SWI-Prolog console, it will show that there are no duplicate facts
    # if you consult "test.pl" from pyswipl, it will show that there are duplicate facts
    #   get_prolog_result_set is a workaround for pyswip's duplicate result sets.
    assert get_prolog_result_set(result) == get_prolog_result_set({"X": "alice"})


def test_get_names():
    db = Database.from_disk(FACTS_SMALL_EXAMPLE_PATH)
    names = db.get_names()
    assert set(names) == set(['alfonso', 'alton', 'antionette', 'colby', 'daisy', 'deangelo', 'deanna', 'derick', 'dixie', 'dominick', 'ellis', 'ila', 'johnna', 'kanesha', 'kari', 'lyndia', 'maggie', 'matt', 'meghann', 'miki', 'reyna', 'rosalee', 'scotty', 'tanner', 'thomasine', 'vicente'])<|MERGE_RESOLUTION|>--- conflicted
+++ resolved
@@ -1,13 +1,9 @@
 import os
 
 from phantom_wiki.facts import get_database
-<<<<<<< HEAD
 from phantom_wiki.facts.database import Database
 from phantom_wiki.utils.prolog import get_prolog_result_set
-from tests.facts.family import FAMILY_TREE_SMALL_EXAMPLE_PATH
-=======
 from tests.facts.family import FACTS_SMALL_EXAMPLE_PATH
->>>>>>> 58f274c1
 
 
 def test_save_database():
@@ -21,13 +17,6 @@
     assert os.path.exists(file)
     # load the database from the file
     db2 = Database.from_disk(file)
-<<<<<<< HEAD
-    result = db2.query("female(X)")
-
-    # clean up
-    os.remove(file)
-
-=======
     result = db2.query("distinct(type(X, person))")
     
     # clean up
@@ -36,7 +25,6 @@
     assert result == [{'X': 'alice'}]
     # NOTE: for some reason this test fails because there are duplicate facts in the database
     # but when you look inside test.pl, there are no duplicate facts
->>>>>>> 58f274c1
     # NOTE: prolog.consult() is buggy
     # if you consult "test.pl" from the SWI-Prolog console, it will show that there are no duplicate facts
     # if you consult "test.pl" from pyswipl, it will show that there are duplicate facts
