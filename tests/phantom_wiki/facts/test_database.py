import os

from phantom_wiki.facts.database import Database
from tests.phantom_wiki.facts import DATABASE_SMALL_PATH


def test_save_database():
    # TODO use python tempfiles
    file = "test.pl"
    # create a database and safe to file
    db1 = Database()
    # db1.define("female/1")
    db1.add("type('alice', person)")
    db1.save_to_disk(file)
    assert os.path.exists(file)
    # load the database from the file
    db2 = Database.from_disk(file)
    result = db2.query("distinct(type(X, person))")

    # clean up
    os.remove(file)

    assert result == [{"X": "alice"}]
    # NOTE: for some reason this test fails because there are duplicate facts in the database
    # but when you look inside test.pl, there are no duplicate facts
    # NOTE: prolog.consult() is buggy
    # if you consult "test.pl" from the SWI-Prolog console, it will show that there are no duplicate facts
    # if you consult "test.pl" from pyswipl, it will show that there are duplicate facts


def test_get_names():
    db = Database.from_disk(DATABASE_SMALL_PATH)
<<<<<<< HEAD
    names = db.get_person_ames()
=======
    names = db.get_names()
    # with open("names.json", "w") as f:
    #     import json
    #     json.dump(names, f, indent=4)
>>>>>>> 833b81fc
    assert set(names) == {
        "Adele Ervin",
        "Alton Cater",
        "Aubrey Leibowitz",
        "Boris Ervin",
        "Bruce Cater",
        "Delpha Donohue",
        "Derick Backus",
        "Dirk Donohue",
        "Ella Cater",
        "Gerry Donohue",
        "Gustavo Leibowitz",
        "Jewel Backus",
        "Karen Ervin",
        "Lisha Leibowitz",
        "Margarite Ussery",
        "Mason Donohue",
        "Pedro Donohue",
        "Rigoberto Bode",
        "Staci Donohue",
        "Therese Donohue",
        "Tiffany Bode",
        "Ty Donohue",
        "Tyler Ussery",
        "Veronica Donohue",
        "Vita Cater",
        "Wes Backus",
        "Wilfredo Cater"
    }<|MERGE_RESOLUTION|>--- conflicted
+++ resolved
@@ -30,14 +30,7 @@
 
 def test_get_names():
     db = Database.from_disk(DATABASE_SMALL_PATH)
-<<<<<<< HEAD
     names = db.get_person_ames()
-=======
-    names = db.get_names()
-    # with open("names.json", "w") as f:
-    #     import json
-    #     json.dump(names, f, indent=4)
->>>>>>> 833b81fc
     assert set(names) == {
         "Adele Ervin",
         "Alton Cater",
