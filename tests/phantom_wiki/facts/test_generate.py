from phantom_wiki.facts import Database
from phantom_wiki.facts.attributes.generate import generate_hobbies, generate_jobs
from phantom_wiki.facts.person import generate_population
from tests.phantom_wiki.facts.family import DATABASE_SMALL


#
# Test for population generation
#
def test_generate_population():
    population = generate_population(size=10)
    assert population == [
        {"first_name": "Brandy", "last_name": "Boone", "affix": None, "age": 74, "gender": "female"},
        {"first_name": "Dawn", "last_name": "Simpson", "affix": None, "age": 94, "gender": "female"},
        {"first_name": "Matthew", "last_name": "Kramer", "affix": None, "age": 27, "gender": "male"},
        {"first_name": "Alyssa", "last_name": "Houston", "affix": None, "age": 81, "gender": "female"},
        {"first_name": "Pamela", "last_name": "Smith", "affix": None, "age": 82, "gender": "female"},
        {"first_name": "Mikayla", "last_name": "Perez", "affix": None, "age": 53, "gender": "female"},
        {"first_name": "Steven", "last_name": "Johnson", "affix": None, "age": 96, "gender": "male"},
        {"first_name": "Joshua", "last_name": "Crosby", "affix": None, "age": 13, "gender": "male"},
        {"first_name": "Claire", "last_name": "Henderson", "affix": None, "age": 6, "gender": "female"},
        {"first_name": "Connie", "last_name": "Kim", "affix": None, "age": 27, "gender": "female"},
    ]


#
# Test for attributes
#
def test_generate_jobs():
<<<<<<< HEAD
    db = Database.from_disk(FACTS_SMALL_EXAMPLE_PATH)
    jobs = generate_jobs(sorted(db.get_person_names()), seed=1)
    from tests.phantom_wiki.facts import JOBS_PATH
=======
    db = Database.from_disk(DATABASE_SMALL)
    jobs = generate_jobs(sorted(db.get_names()), seed=1)
>>>>>>> 31687d57
    import json

    from tests.phantom_wiki.facts import JOBS_PATH

    with open(JOBS_PATH) as f:
        reference_jobs = json.load(f)
    # with open("jobs.json", "w") as f:
    #     json.dump(jobs, f, indent=4)
    assert jobs == reference_jobs


def test_generate_hobbies():
<<<<<<< HEAD
    db = Database.from_disk(FACTS_SMALL_EXAMPLE_PATH)
    hobbies = generate_hobbies(sorted(db.get_person_names()), seed=1)
    from tests.phantom_wiki.facts import HOBBIES_PATH
=======
    db = Database.from_disk(DATABASE_SMALL)
    hobbies = generate_hobbies(sorted(db.get_names()), seed=1)
>>>>>>> 31687d57
    import json

    from tests.phantom_wiki.facts import HOBBIES_PATH

    with open(HOBBIES_PATH) as f:
        reference_hobbies = json.load(f)
    # with open("hobbies.json", "w") as f:
    #     json.dump(hobbies, f, indent=4)
    assert hobbies == reference_hobbies<|MERGE_RESOLUTION|>--- conflicted
+++ resolved
@@ -27,14 +27,8 @@
 # Test for attributes
 #
 def test_generate_jobs():
-<<<<<<< HEAD
-    db = Database.from_disk(FACTS_SMALL_EXAMPLE_PATH)
-    jobs = generate_jobs(sorted(db.get_person_names()), seed=1)
-    from tests.phantom_wiki.facts import JOBS_PATH
-=======
     db = Database.from_disk(DATABASE_SMALL)
     jobs = generate_jobs(sorted(db.get_names()), seed=1)
->>>>>>> 31687d57
     import json
 
     from tests.phantom_wiki.facts import JOBS_PATH
@@ -47,14 +41,8 @@
 
 
 def test_generate_hobbies():
-<<<<<<< HEAD
-    db = Database.from_disk(FACTS_SMALL_EXAMPLE_PATH)
-    hobbies = generate_hobbies(sorted(db.get_person_names()), seed=1)
-    from tests.phantom_wiki.facts import HOBBIES_PATH
-=======
     db = Database.from_disk(DATABASE_SMALL)
     hobbies = generate_hobbies(sorted(db.get_names()), seed=1)
->>>>>>> 31687d57
     import json
 
     from tests.phantom_wiki.facts import HOBBIES_PATH
