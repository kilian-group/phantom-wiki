"""Tests for LLMChat interfaces

NOTE: API keys must be set up for these tests to run successfully.
See the README for more information.
"""

import asyncio
<<<<<<< HEAD
from phantom_eval.llm import (get_llm, 
                              InferenceGenerationConfig,
                              MockChat)
from phantom_eval.data import (Conversation, 
                               ContentTextMessage, 
                               Message)
=======

from phantom_eval._types import ContentTextMessage, Conversation, Message
from phantom_eval.llm import get_llm
from phantom_eval.llm.common import InferenceGenerationConfig
>>>>>>> 471f3492

EXAMPLE_PROMPT = """
Question: What is 1+1? (Please answer with a single integer.)
Answer:
"""
example_conv = Conversation(
    messages=[Message(role="user", content=[ContentTextMessage(text=EXAMPLE_PROMPT)])]
)
inf_gen_config = InferenceGenerationConfig()


def _test_llm(model_name):
    llm_chat = get_llm(model_name=model_name, model_kwargs={})
    """
    Test for synchronous calls
    """
    response = llm_chat.generate_response(example_conv, inf_gen_config)
    pred = response.pred.strip()
    assert pred == "2", f"Expected 2, got {pred}"

    """
    Test for asynchronous calls
    """
    responses = asyncio.run(
        llm_chat.batch_generate_response(
            [
                example_conv,
            ],
            inf_gen_config,
        )
    )
    preds = [response.pred.strip() for response in responses]
    assert preds[0] == "2", f"Expected 2, got {preds[0]}"


def test_anthropic():
    _test_llm("claude-3-5-haiku-20241022")


def test_gemini():
    _test_llm("gemini-1.5-flash-002")


def test_openai():
    _test_llm("gpt-4o-mini-2024-07-18")


def test_together():
    """
    This test is known to fail with the following error:
    together.error.APIError: Error code: 500 - {"message": "Internal server error", "type_": "server_error"}
    """
    _test_llm("meta-llama/meta-llama-3.1-8b-instruct-turbo")


def test_vllm():
    """Test for VLLMChat

    This test is implemented slightly differently from the others,
    as vllm exposes an offline inference mode, which we use to implement
    batch_generate_response.

    NOTE: make sure to run the vllm server before running this test!!!
    ```bash
    vllm serve meta-llama/llama-3.1-8b-instruct --dtype auto --api-key token-abc123 --tensor_parallel_size 4
    ```
    """
    llm_chat = get_llm(
        model_name="meta-llama/llama-3.1-8b-instruct",
        model_kwargs=dict(
            use_server=True,
        ),
    )
    response = llm_chat.generate_response(example_conv)
    pred = response.pred.strip()
    assert pred == "2", f"Expected 2, got {pred}"<|MERGE_RESOLUTION|>--- conflicted
+++ resolved
@@ -5,19 +5,9 @@
 """
 
 import asyncio
-<<<<<<< HEAD
-from phantom_eval.llm import (get_llm, 
-                              InferenceGenerationConfig,
-                              MockChat)
-from phantom_eval.data import (Conversation, 
-                               ContentTextMessage, 
-                               Message)
-=======
 
-from phantom_eval._types import ContentTextMessage, Conversation, Message
-from phantom_eval.llm import get_llm
-from phantom_eval.llm.common import InferenceGenerationConfig
->>>>>>> 471f3492
+from phantom_eval.data import ContentTextMessage, Conversation, Message
+from phantom_eval.llm import InferenceGenerationConfig, get_llm
 
 EXAMPLE_PROMPT = """
 Question: What is 1+1? (Please answer with a single integer.)
