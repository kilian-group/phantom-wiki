--- conflicted
+++ resolved
@@ -51,15 +51,11 @@
           pytest tests/phantom_wiki/facts/test_load_database.py
           pytest tests/phantom_wiki/facts/test_save_database.py
           pytest tests/phantom_wiki/facts/test_question_template.py
-<<<<<<< HEAD
           pytest tests/phantom_wiki/test_generate_dataset.py
-=======
-          pytest tests/phantom_wiki/test_main.py
       - name: Install PhantomEval dependencies
         run: |
           python -m pip install ".[eval]"
           python -m pip install vllm
       - name: Run PhantomEval tests with pytest
         run: |
-          pytest tests/phantom_eval/test_llm_async.py
->>>>>>> 4c2fa662
+          pytest tests/phantom_eval/test_llm_async.py