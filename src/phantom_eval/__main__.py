import argparse
import asyncio
import json
import logging
import math
import tempfile
from pathlib import Path

import pandas as pd
from tqdm import tqdm

from phantom_wiki.facts.database import Database

from . import constants, get_parser
from ._types import Conversation, LLMChatResponse
from .agent import Agent, get_agent
from .llm import get_llm
from .llm.common import InferenceGenerationConfig, LLMChat
from .llm.vllm import VLLMChat
from .prolog_utils import get_prolog_results
from .prompts import (
    ACT_EXAMPLES,
    COT_EXAMPLES,
    FEWSHOT_EXAMPLES,
    FEWSHOT_EXAMPLES_PROLOG,
    REACT_EXAMPLES,
    LLMPrompt,
    get_llm_prompt,
)
from .utils import load_data, setup_logging

logger = logging.getLogger(__name__)


def get_model_kwargs(args: argparse.Namespace) -> dict:
    match args.model_name:
        case model_name if model_name in VLLMChat.SUPPORTED_LLM_NAMES:
            model_kwargs = dict(
                model_path=args.model_path,
                max_model_len=args.inf_vllm_max_model_len,
                tensor_parallel_size=args.inf_vllm_tensor_parallel_size,
                # If the method is zeroshot or fewshot, we do not need to use the API (for vLLM)
                # This can be overridden by setting `use_api=True` in the model_kwargs.
                # NOTE: non-vLLM models will always use the API so this flag doesn't affect them.
                use_api=(
                    args.method
                    in [
                        # "zeroshot-rag", "fewshot-rag", "cot-rag",
                        "react",
                        "act",
                        "react->cot-sc",
                        "cot-sc->react",
                    ]
                ),
                port=args.inf_vllm_port,
            )
        case _:
            model_kwargs = dict(
                model_path=args.model_path,
                usage_tier=args.inf_usage_tier,
            )
    return model_kwargs


def get_agent_kwargs(args: argparse.Namespace) -> dict:
    match args.method:
        case "zeroshot":
            agent_kwargs = dict(prolog_query=args.prolog_query)
        case "fewshot":
            agent_kwargs = dict(
                fewshot_examples=FEWSHOT_EXAMPLES if not args.prolog_query else FEWSHOT_EXAMPLES_PROLOG,
                prolog_query=args.prolog_query,
            )
        case "zeroshot-sc":
            agent_kwargs = dict(
                num_votes=args.sc_num_votes, sep=constants.answer_sep, prolog_query=args.prolog_query
            )
        case "fewshot-sc":
            agent_kwargs = dict(
                num_votes=args.sc_num_votes,
                sep=constants.answer_sep,
                fewshot_examples=FEWSHOT_EXAMPLES,
                prolog_query=args.prolog_query,
            )
<<<<<<< HEAD
        case "cot" | "cot-reasoning":
            agent_kwargs = dict(
                cot_examples=COT_EXAMPLES
            )
=======
        case "cot":
            agent_kwargs = dict(cot_examples=COT_EXAMPLES)
>>>>>>> 5d1a5a18
        case "cot-sc":
            agent_kwargs = dict(
                cot_examples=COT_EXAMPLES,
                num_votes=args.sc_num_votes,
                sep=constants.answer_sep,
            )
        case "zeroshot-rag":
            agent_kwargs = dict(
                embedding_model_name=args.retriever_method,
                retriever_num_documents=args.retriever_num_documents,
            )
        case "fewshot-rag":
            agent_kwargs = dict(
                embedding_model_name=args.retriever_method,
                retriever_num_documents=args.retriever_num_documents,
                fewshot_examples=FEWSHOT_EXAMPLES,
            )
        case "cot-rag" | "cot-rag-reasoning":
            agent_kwargs = dict(
                embedding_model_name=args.retriever_method,
                retriever_num_documents=args.retriever_num_documents,
                cot_examples=COT_EXAMPLES,
            )
        case "react":
            agent_kwargs = dict(
                max_steps=args.react_max_steps,
                react_examples=REACT_EXAMPLES,
            )
        case "act":
            agent_kwargs = dict(
                max_steps=args.react_max_steps,
                act_examples=ACT_EXAMPLES,
            )
        case "react->cot-sc":
            # Provide the second llm prompt (CoTSC) as an agent kwarg
            agent_kwargs = dict(
                max_steps=args.react_max_steps,
                react_examples=REACT_EXAMPLES,
                cot_llm_prompt=get_llm_prompt("cot-sc", args.model_name),
                cot_examples=COT_EXAMPLES,
                num_votes=args.sc_num_votes,
                sep=constants.answer_sep,
                # react uses args.inf_temperature, cot-sc uses this hardcoded value
                cotsc_inf_temperature=constants.inf_temperature_hi,
            )
        case "cot-sc->react":
            # Provide the second llm prompt (React) as an agent kwarg
            agent_kwargs = dict(
                cot_examples=COT_EXAMPLES,
                num_votes=args.sc_num_votes,
                sep=constants.answer_sep,
                # react uses args.inf_temperature, cot-sc uses this hardcoded value
                cotsc_inf_temperature=constants.inf_temperature_hi,
                react_llm_prompt=get_llm_prompt("react", args.model_name),
                max_steps=args.react_max_steps,
                react_examples=REACT_EXAMPLES,
            )
        case _:
            agent_kwargs = dict()
    return agent_kwargs


async def main(args: argparse.Namespace) -> None:
    logger.info(f"Loading LLM='{args.model_name}'")
    model_kwargs = get_model_kwargs(args)
    llm_chat: LLMChat = get_llm(args.model_name, model_kwargs=model_kwargs)
    llm_prompt: LLMPrompt = get_llm_prompt(args.method, args.model_name)
    default_inf_gen_config = InferenceGenerationConfig(
        max_tokens=args.inf_max_tokens,
        temperature=args.inf_temperature,
        top_k=args.inf_top_k,
        top_p=args.inf_top_p,
        repetition_penalty=args.inf_repetition_penalty,
        max_retries=args.inf_max_retries,
        wait_seconds=args.inf_wait_seconds,
    )

    for seed in args.inf_seed_list:
        logger.info(f"Running inference for method='{args.method}' with {seed=}")
        for split in args.split_list:
            logger.info(f"Loading dataset='{args.dataset}' :: {split=}")
            dataset = load_data(args.dataset, split)
            df_qa_pairs = pd.DataFrame(dataset["qa_pairs"])
            df_text = pd.DataFrame(dataset["text"])

            # Construct agent for the data split
            agent_kwargs = get_agent_kwargs(args)
            agent: Agent = get_agent(
                args.method,
                text_corpus=df_text,
                llm_prompt=llm_prompt,
                agent_kwargs=agent_kwargs,
            )

            # If the model is a local LLM, we can run on all QA examples
            num_df_qa_pairs = len(df_qa_pairs)
            can_process_full_batch = (args.model_name in VLLMChat.SUPPORTED_LLM_NAMES) and (
                args.method not in ["react", "act", "react->cot-sc", "cot-sc->react"]
            )
            batch_size = num_df_qa_pairs if can_process_full_batch else args.batch_size
<<<<<<< HEAD
            # batch_size = args.batch_size
            for batch_number in range(1, math.ceil(num_df_qa_pairs/batch_size) + 1): #range(1, 2):
=======
            for batch_number in range(1, math.ceil(num_df_qa_pairs / batch_size) + 1):  # range(1, 2):
>>>>>>> 5d1a5a18
                run_name = (
                    f"split={split}"
                    + f"__model_name={args.model_name.replace('/', '--')}"
                    + f"__bs={batch_size}"
                    + f"__bn={batch_number}"
                    + f"__seed={seed}"
                )
                pred_path = Path(args.output_dir) / "preds" / args.method / f"{run_name}.json"

                # Skip if the batch number is not the one specified
                if (args.batch_number is not None) and (batch_number != args.batch_number):
                    continue
                # Skip if the output file already exists and --force is not set
                if pred_path.exists() and not args.force:
                    logger.info(f"Skipping {pred_path} as it already exists. Use --force to overwrite.")
                    continue

                # Get batch
                batch_start_idx = (batch_number - 1) * batch_size
                batch_end_idx = batch_start_idx + batch_size
                logger.info(
                    f"Getting predictions for questions [{batch_start_idx}, {batch_end_idx})"
                    f"out of {num_df_qa_pairs}"
                )
                batch_df_qa_pairs = df_qa_pairs.iloc[batch_start_idx:batch_end_idx]

                # Run the method and get final responses for the batch
                # In zeroshot, fewshot, the LLM responds with the final answer in 1 turn only,
                # so they support batch async inference
                agent_interactions = None
                match args.method:
                    case (
                        "zeroshot" | "zeroshot-sc" | "fewshot" | "fewshot-sc" | "zeroshot-rag" | "fewshot-rag"
                    ):
                        questions: list[str] = batch_df_qa_pairs["question"].tolist()
                        inf_gen_config = default_inf_gen_config.model_copy(update=dict(seed=seed), deep=True)
                        responses: list[LLMChatResponse] = await agent.batch_run(
                            llm_chat, questions, inf_gen_config
                        )
                        # NOTE: the agent interactions are just single Conversation objects containing the
                        # prompt for the self-consistency methods, we save the Conversation object from the
                        # last iteration
                        agent_interactions: list[Conversation] = agent.agent_interactions
                    case "cot" | "cot-sc" | "cot-rag" | "cot-reasoning" | "cot-rag-reasoning":
                        questions: list[str] = batch_df_qa_pairs["question"].tolist()
                        inf_gen_config = default_inf_gen_config.model_copy(update=dict(seed=seed), deep=True)
                        responses: list[LLMChatResponse] = await agent.batch_run(
                            llm_chat, questions, inf_gen_config
                        )
                        agent_interactions: list[Conversation] = agent.agent_interactions
                    # case "zeroshot-rag":
                    #     raise NotImplementedError("RAG evaluation is not supported yet.")
                    case "react" | "act" | "react->cot-sc" | "cot-sc->react":
                        # Run agent on each question one by one
                        responses: list[LLMChatResponse] = []
                        agent_interactions: list[Conversation] = []
                        for qa_sample in tqdm(batch_df_qa_pairs.itertuples(), total=batch_size):
                            agent.reset()  # Must reset the agent for each question
                            inf_gen_config = default_inf_gen_config.model_copy(
                                update=dict(seed=seed), deep=True
                            )
                            response = agent.run(llm_chat, qa_sample.question, inf_gen_config)
                            responses.append(response)
                            agent_interactions.append(agent.agent_interactions)

                # Process Prolog queries if needed
                prolog_results = []
                if args.prolog_query:
                    # Create temporary file and load database from disk
                    with tempfile.NamedTemporaryFile(mode="w", suffix=".pl") as tmp:
                        content = dataset["database"]["content"]
                        tmp.write("\n".join(content))
                        tmp.flush()
                        db = Database.from_disk(tmp.name)

                    prolog_results = get_prolog_results(
                        responses, db, logger, args.log_level.upper() == "DEBUG"
                    )

                # Log the final answers for the batch
                pred_path.parent.mkdir(parents=True, exist_ok=True)
                logger.info(f"Saving predictions to {pred_path}")

                # Save after each batch run
                unsaveable_agent_kwargs: list[str] = ["cot_llm_prompt", "react_llm_prompt"]
                agent_kwargs_to_save = agent_kwargs.copy()
                for kw in unsaveable_agent_kwargs:
                    agent_kwargs_to_save.pop(kw, None)

                save_preds(
                    pred_path,
                    split,
                    inf_gen_config,
                    model_kwargs,
                    agent_kwargs_to_save,
                    args,
                    batch_number,
                    batch_df_qa_pairs,
                    responses,
                    prolog_results=prolog_results if args.prolog_query else None,
                    interactions=agent_interactions if not args.ignore_agent_interactions else [],
                )


def save_preds(
    pred_path: Path,
    split: str,
    inf_gen_config: InferenceGenerationConfig,
    model_kwargs: dict,
    agent_kwargs: dict,
    args: argparse.Namespace,
    batch_number: int,
    batch_df_qa_pairs: pd.DataFrame,
    responses: list[LLMChatResponse],
    prolog_results: list[dict] | None = None,
    interactions: list[Conversation] | None = None,
) -> None:
    preds = {}
    batch_size = len(batch_df_qa_pairs)

    for i, qa_sample in enumerate(batch_df_qa_pairs.itertuples()):
        uid = qa_sample.id

        # Get the appropriate prediction value and query info
        if prolog_results:
            pred_value = prolog_results[i]["final_value"]
            pred_query = prolog_results[i]["query"]
            query_results = prolog_results[i]["query_results"]
        else:
            pred_value = responses[i].pred
            pred_query = None
            query_results = None

        preds[uid] = {
            "true": qa_sample.answer,
            "pred": pred_value,
            "prolog_query": pred_query,
            "prolog_query_results": query_results if args.log_level.upper() == "DEBUG" else None,
            "error": responses[i].error,
            "interaction": interactions[i].model_dump() if interactions else [],
            "metadata": {
                "model": args.model_name,
                "dataset": args.dataset,
                "split": split,
                "batch_size": batch_size,
                "batch_number": batch_number,
                "type": int(qa_sample.type),
            },
            "inference_params": inf_gen_config.model_dump(),
            "model_kwargs": model_kwargs,
            "agent_kwargs": agent_kwargs,
            "usage": responses[i].usage,
        }

    with open(pred_path, "w") as f:
        json.dump(preds, f, indent=4)


if __name__ == "__main__":
    parser = get_parser()
    args = parser.parse_args()
    setup_logging(args.log_level)
    if args.prolog_query:
        assert len(args.split_list) == 1, (
            "When prolog_query is true, we can only evaluate one split at a time since only one Prolog "
            "database can be in memory at any given time due to limitations with pyswip"
        )

    # NOTE: asyncio.run should only be called once in a single Python instance.
    # Thus, any high-level function containing awaits in its implementation
    # must be marked with the `async` keyword in the function definition.
    # See also: https://proxiesapi.com/articles/how-many-times-should-asyncio-run-be-called-python
    asyncio.run(main(args))<|MERGE_RESOLUTION|>--- conflicted
+++ resolved
@@ -82,15 +82,8 @@
                 fewshot_examples=FEWSHOT_EXAMPLES,
                 prolog_query=args.prolog_query,
             )
-<<<<<<< HEAD
-        case "cot" | "cot-reasoning":
-            agent_kwargs = dict(
-                cot_examples=COT_EXAMPLES
-            )
-=======
         case "cot":
             agent_kwargs = dict(cot_examples=COT_EXAMPLES)
->>>>>>> 5d1a5a18
         case "cot-sc":
             agent_kwargs = dict(
                 cot_examples=COT_EXAMPLES,
@@ -191,12 +184,7 @@
                 args.method not in ["react", "act", "react->cot-sc", "cot-sc->react"]
             )
             batch_size = num_df_qa_pairs if can_process_full_batch else args.batch_size
-<<<<<<< HEAD
-            # batch_size = args.batch_size
-            for batch_number in range(1, math.ceil(num_df_qa_pairs/batch_size) + 1): #range(1, 2):
-=======
             for batch_number in range(1, math.ceil(num_df_qa_pairs / batch_size) + 1):  # range(1, 2):
->>>>>>> 5d1a5a18
                 run_name = (
                     f"split={split}"
                     + f"__model_name={args.model_name.replace('/', '--')}"
