--- conflicted
+++ resolved
@@ -30,25 +30,16 @@
                 # If the method is zeroshot or fewshot, we do not need to use the API (for vLLM)
                 # This can be overridden by setting `use_api=True` in the model_kwargs.
                 # NOTE: non-vLLM models will always use the API so this flag doesn't affect them.
-<<<<<<< HEAD
                 use_api=(
                     args.method
                     in [
-                        "zeroshot-rag",
-                        "fewshot-rag",
-                        "cot-rag",
+                        # "zeroshot-rag", "fewshot-rag", "cot-rag",
                         "react",
                         "act",
                         "react->cot-sc",
                         "cot-sc->react",
                     ]
                 ),
-=======
-                use_api=(args.method in [
-                    # "zeroshot-rag", "fewshot-rag", "cot-rag",
-                    "react", "act", "react->cot-sc", "cot-sc->react"
-                    ]),
->>>>>>> 0b86375a
                 port=args.inf_vllm_port,
             )
         case _:
@@ -212,20 +203,9 @@
                 # so they support batch async inference
                 agent_interactions = None
                 match args.method:
-<<<<<<< HEAD
                     case (
-                        "zeroshot"
-                        | "zeroshot-sc"
-                        | "fewshot"
-                        | "fewshot-sc"
-                        | "zeroshot-rag"
-                        | "fewshot-rag"
-                        | "reasoning"
-                        | "reasoning-rag"
+                        "zeroshot" | "zeroshot-sc" | "fewshot" | "fewshot-sc" | "zeroshot-rag" | "fewshot-rag"
                     ):
-=======
-                    case "zeroshot" | "zeroshot-sc" | "fewshot" | "fewshot-sc" | "zeroshot-rag" | "fewshot-rag":
->>>>>>> 0b86375a
                         questions: list[str] = batch_df_qa_pairs["question"].tolist()
                         inf_gen_config = default_inf_gen_config.model_copy(update=dict(seed=seed), deep=True)
                         responses: list[LLMChatResponse] = await agent.batch_run(
