import argparse
import asyncio
import json
import logging
import math
import tempfile
from copy import deepcopy
from pathlib import Path

import pandas as pd

from phantom_wiki.facts.database import Database

from . import constants, get_parser
from ._types import Conversation, LLMChatResponse
from .agents import get_agent
from .agents.common import Agent
from .llm import InferenceGenerationConfig, LLMChat, get_llm
from .prolog_utils import get_prolog_results
from .prompts import (
    ACT_EXAMPLES,
    COT_EXAMPLES,
    COT_EXAMPLES_PROLOG,
    FEWSHOT_EXAMPLES,
    FEWSHOT_EXAMPLES_PROLOG,
    REACT_EXAMPLES,
    LLMPrompt,
    get_llm_prompt,
)
from .utils import load_data, setup_logging

logger = logging.getLogger(__name__)


def get_model_kwargs(args: argparse.Namespace) -> dict:
    match args.server:
        case "vllm":
            model_kwargs = dict(
                max_model_len=args.inf_vllm_max_model_len,
                tensor_parallel_size=args.inf_vllm_tensor_parallel_size,
<<<<<<< HEAD
                use_api=not args.inf_vllm_offline
                or args.method in ["react", "act", "react->cot-sc", "cot-sc->react"],
=======
                lora_path=args.inf_vllm_lora_path,
                # If the method is zeroshot or fewshot, we do not need to use the API (for vLLM)
                # This can be overridden by modifying the code below to `use_api=True`.
                use_api=(
                    args.method
                    in [
                        "react",
                        "act",
                        "react->cot-sc",
                        "cot-sc->react",
                    ]
                ),
>>>>>>> 693bd73f
                port=args.inf_vllm_port,
                is_deepseek_r1_model=args.inf_is_deepseek_r1_model,
            )
        case _:
            model_kwargs = dict(
                usage_tier=args.inf_usage_tier,
                enforce_rate_limits=not args.inf_relax_rate_limits,
                llms_rpm_tpm_config_fpath=args.inf_llms_rpm_tpm_config_fpath,
            )
    return model_kwargs


def get_agent_kwargs(args: argparse.Namespace) -> dict:
    match args.method:
        case "zeroshot":
            agent_kwargs = dict(prolog_query=args.prolog_query)
        case "fewshot":
            agent_kwargs = dict(
                fewshot_examples=FEWSHOT_EXAMPLES if not args.prolog_query else FEWSHOT_EXAMPLES_PROLOG,
                prolog_query=args.prolog_query,
            )
        case "zeroshot-sc":
            agent_kwargs = dict(
                num_votes=args.sc_num_votes, sep=constants.answer_sep, prolog_query=args.prolog_query
            )
        case "fewshot-sc":
            agent_kwargs = dict(
                num_votes=args.sc_num_votes,
                sep=constants.answer_sep,
                fewshot_examples=FEWSHOT_EXAMPLES,
                prolog_query=args.prolog_query,
            )
        case "cot":
            agent_kwargs = dict(
                cot_examples=COT_EXAMPLES if not args.prolog_query else COT_EXAMPLES_PROLOG,
                prolog_query=args.prolog_query,
            )
        case "cot-sc":
            agent_kwargs = dict(
                cot_examples=COT_EXAMPLES,
                num_votes=args.sc_num_votes,
                sep=constants.answer_sep,
            )
        case "zeroshot-rag":
            agent_kwargs = dict(
                embedding_model_name=args.retriever_method,
                retriever_num_documents=args.retriever_num_documents,
            )
        case "fewshot-rag":
            agent_kwargs = dict(
                embedding_model_name=args.retriever_method,
                retriever_num_documents=args.retriever_num_documents,
                fewshot_examples=FEWSHOT_EXAMPLES,
            )
        case "cot-rag":
            agent_kwargs = dict(
                embedding_model_name=args.retriever_method,
                retriever_num_documents=args.retriever_num_documents,
                cot_examples=COT_EXAMPLES,
            )
        case "react":
            agent_kwargs = dict(
                max_steps=args.react_max_steps,
                react_examples=REACT_EXAMPLES,
            )
        case "act":
            agent_kwargs = dict(
                max_steps=args.react_max_steps,
                act_examples=ACT_EXAMPLES,
            )
        case "react->cot-sc":
            # Provide the second llm prompt (CoTSC) as an agent kwarg
            agent_kwargs = dict(
                max_steps=args.react_max_steps,
                react_examples=REACT_EXAMPLES,
                cot_llm_prompt=get_llm_prompt("cot-sc", args.model_name),
                cot_examples=COT_EXAMPLES,
                num_votes=args.sc_num_votes,
                sep=constants.answer_sep,
                # react uses args.inf_temperature, cot-sc uses this hardcoded value
                cotsc_inf_temperature=constants.inf_temperature_hi,
            )
        case "cot-sc->react":
            # Provide the second llm prompt (React) as an agent kwarg
            agent_kwargs = dict(
                cot_examples=COT_EXAMPLES,
                num_votes=args.sc_num_votes,
                sep=constants.answer_sep,
                # react uses args.inf_temperature, cot-sc uses this hardcoded value
                cotsc_inf_temperature=constants.inf_temperature_hi,
                react_llm_prompt=get_llm_prompt("react", args.model_name),
                max_steps=args.react_max_steps,
                react_examples=REACT_EXAMPLES,
            )
        case _:
            agent_kwargs = dict()
    return agent_kwargs


async def main(args: argparse.Namespace) -> None:
    logger.info(f"Loading LLM='{args.model_name}'")
    model_kwargs = get_model_kwargs(args)
    llm_chat: LLMChat = get_llm(args.server, args.model_name, model_kwargs=model_kwargs)
    llm_prompt: LLMPrompt = get_llm_prompt(args.method, args.model_name)
    default_inf_gen_config = InferenceGenerationConfig(
        max_tokens=args.inf_max_tokens,
        temperature=args.inf_temperature,
        top_k=args.inf_top_k,
        top_p=args.inf_top_p,
        repetition_penalty=args.inf_repetition_penalty,
        max_retries=args.inf_max_retries,
        wait_seconds=args.inf_wait_seconds,
    )

    for seed in args.inf_seed_list:
        logger.info(f"Running inference for method='{args.method}' with {seed=}")
        for split in args.split_list:
            dataset = load_data(args.dataset, split, args.from_local)
            logger.info(f"Loading dataset='{args.dataset}' :: {split=}")
            df_qa_pairs = pd.DataFrame(dataset["qa_pairs"])
            df_text = pd.DataFrame(dataset["text"])

            # Construct agent for the data split
            agent_kwargs = get_agent_kwargs(args)
            agent: Agent = get_agent(
                args.method,
                text_corpus=df_text,
                llm_prompt=llm_prompt,
                agent_kwargs=agent_kwargs,
            )

            if args.prolog_query:
                logger.info("Loading Prolog database")
                # Create temporary file and load database from disk
                with tempfile.NamedTemporaryFile(mode="w", suffix=".pl") as tmp:
                    content = dataset["database"]["content"]
                    tmp.write("\n".join(content))
                    tmp.flush()
                    db = Database.from_disk(tmp.name)

            num_df_qa_pairs = len(df_qa_pairs)
            if args.inf_vllm_offline and args.method not in [
                "react",
                "act",
                "react->cot-sc",
                "cot-sc->react",
            ]:
                batch_size = num_df_qa_pairs
            else:
                if args.batch_number is not None:
                    assert args.batch_number >= 1, "Batch number must be >= 1"
                    assert args.batch_number <= math.ceil(
                        num_df_qa_pairs / args.batch_size
                    ), "Batch number must be <= ceil(num_df_qa_pairs / batch_size)"
                batch_size = args.batch_size

            for batch_number in range(1, math.ceil(num_df_qa_pairs / batch_size) + 1):
                lora_run_name = (
                    f"__lora_path={args.inf_vllm_lora_path.replace('/', '--')}"
                    if args.inf_vllm_lora_path
                    else ""
                )
                run_name = (
                    f"split={split}"
                    + f"__model_name={args.model_name.replace('/', '--')}"
                    + lora_run_name
                    + f"__bs={batch_size}"
                    + f"__bn={batch_number}"
                    + f"__seed={seed}"
                )
                pred_path = Path(args.output_dir) / "preds" / args.method / f"{run_name}.json"

                # Skip if the batch number is not the one specified
                if (args.batch_number is not None) and (batch_number != args.batch_number):
                    continue
                # Skip if the output file already exists and --force is not set
                if pred_path.exists() and not args.force:
                    logger.info(f"Skipping {pred_path} as it already exists. Use --force to overwrite.")
                    continue

                # Get batch
                batch_start_idx = (batch_number - 1) * batch_size
                batch_end_idx = batch_start_idx + batch_size
                logger.info(
                    f"Getting predictions for questions [{batch_start_idx}, {batch_end_idx}) "
                    f"out of {num_df_qa_pairs}"
                )
                batch_df_qa_pairs = df_qa_pairs.iloc[batch_start_idx:batch_end_idx]

                # Run the method and get final responses for the batch
                # In zeroshot, fewshot, the LLM responds with the final answer in 1 turn only,
                # so they support batch async inference
                agent_interactions = None
                methods_with_batch_run = [
                    "zeroshot",
                    "zeroshot-sc",
                    "zeroshot-rag",
                    "fewshot",
                    "fewshot-sc",
                    "fewshot-rag",
                    "cot",
                    "cot-sc",
                    "cot-rag",
                ]
                match args.method:
                    case method if method in methods_with_batch_run:
                        questions: list[str] = batch_df_qa_pairs["question"].tolist()
                        inf_gen_config = default_inf_gen_config.model_copy(update=dict(seed=seed), deep=True)
                        responses: list[LLMChatResponse] = await agent.batch_run(
                            llm_chat,
                            questions,
                            inf_gen_config,
                            parse_thinking_output=args.inf_is_deepseek_r1_model,
                        )
                        # NOTE: the agent interactions are just single Conversation objects containing the
                        # prompt for the self-consistency methods, we save the Conversation object from the
                        # last iteration
                        agent_interactions: list[Conversation] = agent.agent_interactions
                    case "react" | "act" | "react->cot-sc" | "cot-sc->react":
                        # Run all agents in parallel using asyncio.gather
                        responses: list[LLMChatResponse] = []
                        inf_gen_config = default_inf_gen_config.model_copy(update=dict(seed=seed), deep=True)
                        agents = [deepcopy(agent) for _ in range(batch_size)]
                        responses = await asyncio.gather(
                            *[
                                agent.run(
                                    llm_chat,
                                    qa_sample.question,
                                    inf_gen_config,
                                    parse_thinking_output=args.inf_is_deepseek_r1_model,
                                )
                                for agent, qa_sample in zip(agents, batch_df_qa_pairs.itertuples())
                            ]
                        )
                        agent_interactions: list[Conversation] = [
                            agent.agent_interactions for agent in agents
                        ]

                # Process Prolog queries if needed
                prolog_results = []
                if args.prolog_query:
                    prolog_results = get_prolog_results(
                        responses, db, logger, args.log_level.upper() == "DEBUG"
                    )

                # Log the final answers for the batch
                pred_path.parent.mkdir(parents=True, exist_ok=True)
                logger.info(f"Saving predictions to {pred_path}")

                # Save after each batch run
                unsaveable_agent_kwargs: list[str] = ["cot_llm_prompt", "react_llm_prompt"]
                agent_kwargs_to_save = agent_kwargs.copy()
                for kw in unsaveable_agent_kwargs:
                    agent_kwargs_to_save.pop(kw, None)

                save_preds(
                    pred_path,
                    split,
                    inf_gen_config,
                    model_kwargs,
                    agent_kwargs_to_save,
                    args,
                    batch_number,
                    batch_df_qa_pairs,
                    responses,
                    prolog_results=prolog_results if args.prolog_query else None,
                    interactions=agent_interactions if not args.ignore_agent_interactions else [],
                )


def save_preds(
    pred_path: Path,
    split: str,
    inf_gen_config: InferenceGenerationConfig,
    model_kwargs: dict,
    agent_kwargs: dict,
    args: argparse.Namespace,
    batch_number: int,
    batch_df_qa_pairs: pd.DataFrame,
    responses: list[LLMChatResponse],
    prolog_results: list[dict] | None = None,
    interactions: list[Conversation] | None = None,
) -> None:
    preds = {}
    batch_size = len(batch_df_qa_pairs)

    for i, qa_sample in enumerate(batch_df_qa_pairs.itertuples()):
        uid = qa_sample.id

        # Get the appropriate prediction value and query info
        if prolog_results:
            pred_value = prolog_results[i]["final_value"]
            pred_query = prolog_results[i]["query"]
            query_results = prolog_results[i]["query_results"]
        else:
            pred_value = responses[i].pred
            pred_query = None
            query_results = None

        preds[uid] = {
            "true": qa_sample.answer,
            "pred": pred_value,
            "prolog_query": pred_query,
            "prolog_query_results": query_results if args.log_level.upper() == "DEBUG" else None,
            "error": responses[i].error,
            "interaction": interactions[i].model_dump() if interactions else [],
            "metadata": {
                "model": args.model_name,
                "dataset": args.dataset,
                "split": split,
                "batch_size": batch_size,
                "batch_number": batch_number,
                "type": int(qa_sample.type),
            },
            "inference_params": inf_gen_config.model_dump(),
            "model_kwargs": model_kwargs,
            "agent_kwargs": agent_kwargs,
            "usage": responses[i].usage,
        }

    with open(pred_path, "w") as f:
        json.dump(preds, f, indent=4)
        f.flush()


if __name__ == "__main__":
    parser = get_parser()
    args = parser.parse_args()
    setup_logging(args.log_level)
    if args.prolog_query:
        assert len(args.split_list) == 1, (
            "When prolog_query is true, we can only evaluate one split at a time since only one Prolog "
            "database can be in memory at any given time due to limitations with pyswip"
        )

    # NOTE: asyncio.run should only be called once in a single Python instance.
    # Thus, any high-level function containing awaits in its implementation
    # must be marked with the `async` keyword in the function definition.
    # See also: https://proxiesapi.com/articles/how-many-times-should-asyncio-run-be-called-python
    asyncio.run(main(args))<|MERGE_RESOLUTION|>--- conflicted
+++ resolved
@@ -38,23 +38,9 @@
             model_kwargs = dict(
                 max_model_len=args.inf_vllm_max_model_len,
                 tensor_parallel_size=args.inf_vllm_tensor_parallel_size,
-<<<<<<< HEAD
                 use_api=not args.inf_vllm_offline
                 or args.method in ["react", "act", "react->cot-sc", "cot-sc->react"],
-=======
                 lora_path=args.inf_vllm_lora_path,
-                # If the method is zeroshot or fewshot, we do not need to use the API (for vLLM)
-                # This can be overridden by modifying the code below to `use_api=True`.
-                use_api=(
-                    args.method
-                    in [
-                        "react",
-                        "act",
-                        "react->cot-sc",
-                        "cot-sc->react",
-                    ]
-                ),
->>>>>>> 693bd73f
                 port=args.inf_vllm_port,
                 is_deepseek_r1_model=args.inf_is_deepseek_r1_model,
             )
