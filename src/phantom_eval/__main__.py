--- conflicted
+++ resolved
@@ -53,13 +53,9 @@
 def get_agent_kwargs(args: argparse.Namespace) -> dict:
     match args.method:
         case "zeroshot":
-<<<<<<< HEAD
             agent_kwargs = dict(
                 prolog_query=args.prolog_query
             )
-=======
-            agent_kwargs = dict()
->>>>>>> 0b86375a
         case "fewshot":
             agent_kwargs = dict(
                 fewshot_examples=FEWSHOT_EXAMPLES if not args.prolog_query else FEWSHOT_EXAMPLES_PROLOG,
