--- conflicted
+++ resolved
@@ -3,12 +3,13 @@
 import json
 import logging
 import math
+import tempfile
 from pathlib import Path
-import os
-import tempfile
 
 import pandas as pd
 from tqdm import tqdm
+
+from phantom_wiki.facts.database import Database
 
 from . import constants, get_parser
 from ._types import Conversation, LLMChatResponse
@@ -16,18 +17,17 @@
 from .llm import get_llm
 from .llm.common import InferenceGenerationConfig, LLMChat
 from .llm.vllm import VLLMChat
-from .prompts import ACT_EXAMPLES, COT_EXAMPLES, FEWSHOT_EXAMPLES, REACT_EXAMPLES, LLMPrompt, get_llm_prompt
+from .prolog_utils import get_prolog_results
+from .prompts import (
+    ACT_EXAMPLES,
+    COT_EXAMPLES,
+    FEWSHOT_EXAMPLES,
+    FEWSHOT_EXAMPLES_PROLOG,
+    REACT_EXAMPLES,
+    LLMPrompt,
+    get_llm_prompt,
+)
 from .utils import load_data, setup_logging
-<<<<<<< HEAD
-=======
-from .agent import get_agent, Agent
-from .prompts import get_llm_prompt, LLMPrompt, REACT_EXAMPLES, COT_EXAMPLES, ACT_EXAMPLES, FEWSHOT_EXAMPLES, FEWSHOT_EXAMPLES_PROLOG
-from . import constants
-from . import get_parser
-from .prolog_utils import get_prolog_results
-
-from phantom_wiki.facts.database import Database
->>>>>>> b6944b1d
 
 logger = logging.getLogger(__name__)
 
@@ -65,26 +65,22 @@
 def get_agent_kwargs(args: argparse.Namespace) -> dict:
     match args.method:
         case "zeroshot":
-            agent_kwargs = dict(
-                prolog_query=args.prolog_query
-            )
+            agent_kwargs = dict(prolog_query=args.prolog_query)
         case "fewshot":
             agent_kwargs = dict(
                 fewshot_examples=FEWSHOT_EXAMPLES if not args.prolog_query else FEWSHOT_EXAMPLES_PROLOG,
-                prolog_query=args.prolog_query
+                prolog_query=args.prolog_query,
             )
         case "zeroshot-sc":
             agent_kwargs = dict(
-                num_votes=args.sc_num_votes,
-                sep=constants.answer_sep,
-                prolog_query=args.prolog_query
+                num_votes=args.sc_num_votes, sep=constants.answer_sep, prolog_query=args.prolog_query
             )
         case "fewshot-sc":
             agent_kwargs = dict(
                 num_votes=args.sc_num_votes,
                 sep=constants.answer_sep,
                 fewshot_examples=FEWSHOT_EXAMPLES,
-                prolog_query=args.prolog_query
+                prolog_query=args.prolog_query,
             )
         case "cot":
             agent_kwargs = dict(cot_examples=COT_EXAMPLES)
@@ -258,13 +254,15 @@
                 prolog_results = []
                 if args.prolog_query:
                     # Create temporary file and load database from disk
-                    with tempfile.NamedTemporaryFile(mode='w', suffix='.pl') as tmp:
-                        content = dataset['database']['content']
-                        tmp.write('\n'.join(content))
+                    with tempfile.NamedTemporaryFile(mode="w", suffix=".pl") as tmp:
+                        content = dataset["database"]["content"]
+                        tmp.write("\n".join(content))
                         tmp.flush()
                         db = Database.from_disk(tmp.name)
-                        
-                    prolog_results = get_prolog_results(responses, db, logger, args.log_level.upper() == "DEBUG")
+
+                    prolog_results = get_prolog_results(
+                        responses, db, logger, args.log_level.upper() == "DEBUG"
+                    )
 
                 # Log the final answers for the batch
                 pred_path.parent.mkdir(parents=True, exist_ok=True)
@@ -289,6 +287,7 @@
                     prolog_results=prolog_results if args.prolog_query else None,
                     interactions=agent_interactions if not args.ignore_agent_interactions else [],
                 )
+
 
 def save_preds(
     pred_path: Path,
@@ -305,29 +304,25 @@
 ) -> None:
     preds = {}
     batch_size = len(batch_df_qa_pairs)
-    
+
     for i, qa_sample in enumerate(batch_df_qa_pairs.itertuples()):
         uid = qa_sample.id
-        
+
         # Get the appropriate prediction value and query info
         if prolog_results:
-            pred_value = prolog_results[i]['final_value']
-            pred_query = prolog_results[i]['query']
-            query_results = prolog_results[i]['query_results']
+            pred_value = prolog_results[i]["final_value"]
+            pred_query = prolog_results[i]["query"]
+            query_results = prolog_results[i]["query_results"]
         else:
             pred_value = responses[i].pred
             pred_query = None
             query_results = None
-        
+
         preds[uid] = {
             "true": qa_sample.answer,
-<<<<<<< HEAD
-            "pred": responses[i].pred,
-=======
             "pred": pred_value,
             "prolog_query": pred_query,
             "prolog_query_results": query_results if args.log_level.upper() == "DEBUG" else None,
->>>>>>> b6944b1d
             "error": responses[i].error,
             "interaction": interactions[i].model_dump() if interactions else [],
             "metadata": {
@@ -347,12 +342,16 @@
     with open(pred_path, "w") as f:
         json.dump(preds, f, indent=4)
 
+
 if __name__ == "__main__":
     parser = get_parser()
     args = parser.parse_args()
     setup_logging(args.log_level)
     if args.prolog_query:
-        assert len(args.split_list) == 1, "When prolog_query is true, we can only evaluate one split at a time since only one Prolog database can be in memory at any given time due to limitations with pyswip"
+        assert len(args.split_list) == 1, (
+            "When prolog_query is true, we can only evaluate one split at a time since only one Prolog "
+            "database can be in memory at any given time due to limitations with pyswip"
+        )
 
     # NOTE: asyncio.run should only be called once in a single Python instance.
     # Thus, any high-level function containing awaits in its implementation
