import abc
import logging
import re
from collections import Counter
from copy import deepcopy

import pandas as pd

from phantom_eval.llm import LLMChat, LLMChatResponse, InferenceGenerationConfig
from phantom_eval.data import Conversation, ContentTextMessage, Message
from phantom_eval.prompts import LLMPrompt
from phantom_eval.score import normalize_pred
import phantom_eval.constants as constants

logger = logging.getLogger(__name__)


class Agent(abc.ABC):
    """
    Abstract class for an agent that implements an evaluation method by prompting an LLM.
    """
    def __init__(self, text_corpus: pd.DataFrame, llm_prompt: LLMPrompt):
        """
        Args:
            text_corpus (pd.DataFrame): The text corpus to search for answers.
                Must contain two columns: 'title' and 'article'.
            llm_prompt (LLMPrompt): The prompt to be used by the agent.
        """
        self.text_corpus = text_corpus
        self.llm_prompt = llm_prompt
        self.agent_interactions: Conversation | list[Conversation] = None

    @abc.abstractmethod
    def run(self, llm_chat: LLMChat, question: str, inf_gen_config: InferenceGenerationConfig) -> LLMChatResponse:
        """
        Run the agent with an LLM on a given question.
        """
        pass

    @abc.abstractmethod
    async def batch_run(self, llm_chat: LLMChat, questions: list[str], inf_gen_config: InferenceGenerationConfig) -> list[LLMChatResponse]:
        """
        Asynchronously run the agent with an LLM on a list of questions.
        """
        pass

    @abc.abstractmethod
    def _build_agent_prompt(self, question: str) -> str:
        """
        Returns the agent prompt with the given question.
        The prompt may depend on the agent's internal state.
        """
        pass

    def reset(self) -> None:
        """
        Reset the agent to its initial state.
        """
        pass

def _get_evidence(text_corpus: pd.DataFrame) -> str:
    """Utility for constructing evidence
    Returns all articles (concatenated as a string) in the text corpus as evidence.
    """
    evidence = "Given the following evidence:\n"
    evidence += "========BEGIN EVIDENCE========\n"
    evidence += "\n================\n\n".join(text_corpus["article"])
    evidence += "========END EVIDENCE========\n"
    return evidence

class NshotAgent(Agent):
    """
    Agent to implement Zeroshot and fewshot evaluation, 
    depending on the input `llm_prompt` on initialization.
    """
    def __init__(self, text_corpus: pd.DataFrame, llm_prompt: LLMPrompt):
        super().__init__(text_corpus, llm_prompt)

<<<<<<< HEAD
=======
    def __get_evidence(self) -> str:
        """
        Returns all articles (concatenated as a string) in the text corpus as evidence.
        """
        return "\n================\n\n".join(self.text_corpus["article"])
    
>>>>>>> 4aa26417
    def _build_agent_prompt(self, question: str) -> str:
        evidence = _get_evidence(self.text_corpus)
        return self.llm_prompt.get_prompt().format(
            evidence=evidence,
            question=question
        )

    def run(self, llm_chat: LLMChat, question: str, inf_gen_config: InferenceGenerationConfig) -> LLMChatResponse:
        logger.debug(f"\n\t>>> question: {question}\n")

        # Create a conversation with 1 user prompt
        prompt = self._build_agent_prompt(question)
        conv = Conversation(messages=[
            Message(role="user", content=[ContentTextMessage(text=prompt)])
        ])
        
        # Generate response
        # Add "\n" to stop_sequences
        inf_gen_config = inf_gen_config.model_copy(update=dict(stop_sequences=["\n"]), deep=True)
        response = llm_chat.generate_response(conv, inf_gen_config)
        
        # Update agent's conversation
        self.agent_interactions = conv
        
        return response
    
    async def batch_run(self, llm_chat: LLMChat, questions: list[str], inf_gen_config: InferenceGenerationConfig) -> list[LLMChatResponse]:
        logger.debug(f"\n\t>>> questions: {questions}\n")

        # Create a conversation with 1 user prompt
        prompts = [self._build_agent_prompt(question) for question in questions]
        convs = [
            Conversation(messages=[
                Message(role="user", content=[ContentTextMessage(text=prompt)])
            ])
            for prompt in prompts
        ]
        
        # Generate response
        # Change stop_sequences to "\n"
        inf_gen_config = inf_gen_config.model_copy(update=dict(stop_sequences=["\n"]), deep=True)
        responses = await llm_chat.batch_generate_response(convs, inf_gen_config)

        # Update agent's conversation
        self.agent_interactions = convs

        return responses


class SCMixin:
    def __init__(self, num_votes: int, sep: str):
        """
        Args:
            num_votes (int): The number of votes to take for the majority vote.
            sep (str): The separator used to split the prediction.
        """
        self.num_votes = num_votes
        self.sep = sep

    def take_majority_vote(self, responses: list[LLMChatResponse], sep: str) -> LLMChatResponse:
        """
        Take the majority vote over all answers from the response predictions.
        
        Args:
            responses (list[LLMChatResponse]): List of response predictions.
                Each response pred may contain multiple answers e.g. A, B, C.
                So response preds can be like [[A<sep>B], [A<sep>B<sep>C]] where [A<sep>B] is the first response pred
                and [A<sep>B<sep>C] is the second response pred.
            sep (str): The separator used to split the prediction.

        Returns:
            LLMChatResponse: the majority vote as a single string of answers separated by <sep>
                (the output string is in LLMChatResponse.pred).
        """
        n_preds = len(responses)
        preds: list[set[str]] = [normalize_pred(response.pred, sep) for response in responses]
        usage: dict = self._aggregate_usage([response.usage for response in responses])

        # Flatten the list of sets to a single list, e.g. becomes [A, B, A, B, C]
        all_answers: list[str] = [answer for pred in preds for answer in pred]
        vote_counts = Counter(all_answers)

        # Select all answers that have more than n_preds / 2 counts
        majority_responses = [answer for answer, count in vote_counts.items() if count > n_preds / 2]
        majority_responses_str = sep.join(majority_responses)
        return LLMChatResponse(pred=majority_responses_str, usage=usage)
    
    def _aggregate_usage(self, usage_list: list[dict]) -> dict:
        """Recursively sum the values of the usage dict.

        NOTE: assumes that each usage dict shares a common schema.
        Otherwise, value errors may occur.

        Args:
            usage_list (list[dict]): List of usage dict objects.
        Returns:
            dict: The aggregated usage dict.
        """
        if len(usage_list) <= 0:
            return {}
        result = deepcopy(usage_list[0]) # use first usage dict as reference
        for key in result.keys():
            if isinstance(result[key], dict):
                result[key] = self._aggregate_usage([usage[key] for usage in usage_list])
            else:
                result[key] = sum([usage[key] for usage in usage_list])
        return result


class NshotSCAgent(NshotAgent, SCMixin):
    """
    Agent to implement Zeroshot and fewshot evaluation with majority vote.
    """
    def __init__(self, text_corpus: pd.DataFrame, llm_prompt: LLMPrompt, num_votes: int = 3, sep: str = constants.answer_sep):
        """
        Args:
            num_votes (int): The number of votes to take for the majority vote.
                Defaults to 3.
            sep (str): The separator used to split the prediction.
                Defaults to `config.answer_sep`.
        """
        NshotAgent.__init__(self, text_corpus, llm_prompt)
        SCMixin.__init__(self, num_votes, sep)

    def run(self, llm_chat: LLMChat, question: str, inf_gen_config: InferenceGenerationConfig) -> LLMChatResponse:
        # Relies on the implementation of run in the subclass
        responses: list[LLMChatResponse] = [
            super().run(llm_chat, question, inf_gen_config)
            for _ in range(self.num_votes)
        ]
        return self.take_majority_vote(responses, self.sep)

    async def batch_run(self, llm_chat: LLMChat, questions: list[str], inf_gen_config: InferenceGenerationConfig) -> list[LLMChatResponse]:
        # Relies on the implementation of batch_run in the subclass
        responses: list[list[LLMChatResponse]] = [
            await super().batch_run(llm_chat, questions, inf_gen_config)
            for _ in range(self.num_votes)
        ] # shape (num_votes, num_questions)
        # Take majority vote for each question, so transpose the responses list
        transposed_responses = [list(responses_each_question)
                                for responses_each_question in zip(*responses)]
        return [self.take_majority_vote(responses_each_question, self.sep) for responses_each_question in transposed_responses]


<<<<<<< HEAD
class CoTAgent(Agent):
    def __init__(
            self, 
            text_corpus: pd.DataFrame, 
            llm_prompt: LLMPrompt,
            cot_examples: str = ""
    ):
        """
        Args:
            cot_examples (str): Prompt examples to include in agent prompt.
        """
        super().__init__(text_corpus, llm_prompt)
        self.cot_examples = cot_examples
=======
class ActAgent(Agent):
    def __init__(
        self,
        text_corpus: pd.DataFrame,
        llm_prompt: LLMPrompt,
        max_steps: int = 6,
        act_examples: str = "",
    ):
        """
        Args:
            max_steps (int): The maximum number of steps the agent can take.
                Defaults to 6.
            act_examples (str): Prompt examples to include in agent prompt.
                Defaults to "".
        """
        super().__init__(text_corpus, llm_prompt)
        self.max_steps = max_steps
        self.act_examples = act_examples

        self.reset()

    def reset(self) -> None:
        self.step_round = 1
        self.finished = False
        self.scratchpad: str = ""
        self.agent_interactions: Conversation = Conversation(messages=[])

    def _build_agent_prompt(self, question: str) -> str:
        return self.llm_prompt.get_prompt().format(
            examples=self.act_examples,
            question=question,
            scratchpad=self.scratchpad
        )
    
    async def batch_run(self, llm_chat: LLMChat, questions: list[str], inf_gen_config: InferenceGenerationConfig) -> list[LLMChatResponse]:
        raise NotImplementedError("Batch run is not supported for ActAgent.")
>>>>>>> 4aa26417

    def run(self, llm_chat: LLMChat, question: str, inf_gen_config: InferenceGenerationConfig) -> LLMChatResponse:
        logger.debug(f"\n\t>>> question: {question}\n")

        # Add the initial prompt to agent's conversation
<<<<<<< HEAD
        conv = Conversation(messages=[
            Message(role="user", content=[ContentTextMessage(text=self._build_agent_prompt(question))])
        ])

        response = llm_chat.generate_response(conv, inf_gen_config)
        return response
    
    async def batch_run(self, llm_chat: LLMChat, questions: list[str], inf_gen_config: InferenceGenerationConfig) -> list[LLMChatResponse]:
        logger.debug(f"\n\t>>> questions: {questions}\n")

        # Create a conversation with 1 user prompt
        prompts = [self._build_agent_prompt(question) for question in questions]
        convs = [
            Conversation(messages=[
                Message(role="user", content=[ContentTextMessage(text=prompt)])
            ])
            for prompt in prompts
        ]
        
        # Generate response
        # Change stop_sequences to "\n"
        inf_gen_config = inf_gen_config.model_copy(update=dict(stop_sequences=["\n"]), deep=True)
        responses = await llm_chat.batch_generate_response(convs, inf_gen_config)
        return responses
    
    def _build_agent_prompt(self, question: str) -> str:
        evidence = _get_evidence(self.text_corpus)
        return self.llm_prompt.get_prompt().format(
            evidence=evidence,
            examples=self.cot_examples,
            question=question
        )
=======
        self.agent_interactions.messages.append(
            Message(role="user", content=[ContentTextMessage(text=self._build_agent_prompt(question))])
        )

        while (self.step_round <= self.max_steps) and (not self.finished):
            try:
                response = self._step_action(llm_chat, question, inf_gen_config)

                response = self._step_observation(response)
            except Exception as e:
                response = LLMChatResponse(
                    pred="", usage={}, error=f"<agent_error>{e}</agent_error>"
                )
                break

        if (self.step_round > self.max_steps) and (not self.finished):
            response = LLMChatResponse(
                pred="", usage={}, error=f"<agent_error>Max act steps ({self.max_steps}) reached without finishing.</agent_error>"
            )

        return response

    def _step_action(self, llm_chat: LLMChat, question: str, inf_gen_config: InferenceGenerationConfig) -> LLMChatResponse:
        """
        Run the action step of the agent.
        """
        # Add "</action>" to stop_sequences
        inf_gen_config = inf_gen_config.model_copy(update=dict(stop_sequences=["</action>"]), deep=True)
        response = self._prompt_agent(llm_chat, question, inf_gen_config)
        response.pred = f"{format_pred(response.pred)}</action>"
        logger.debug(f"\n\t>>> {response.pred}\n")
        response.pred = get_tag_at_round(response.pred, tag_type="action", step_round=self.step_round)

        # Update scrachpad and agent's conversation
        self.scratchpad += "\n" + response.pred
        self.agent_interactions.messages.append(
            Message(role="assistant", content=[ContentTextMessage(text=response.pred)])
        )
        return response

    def _step_observation(self, response_action: LLMChatResponse) -> LLMChatResponse:
        """
        Run the observation step of the agent and increments the step round.
        Returned usage is empty since the LLM is not called.
        """
        action_type, action_arg = parse_action(response_action.pred)
        match action_type:
            case "Finish":
                self.step_round += 1
                self.finished = True
                return LLMChatResponse(pred=action_arg, usage={})
            case "RetrieveArticle":
                try:
                    # Fetch the article for the requested entity by looking up the title
                    article: str = self.text_corpus.loc[self.text_corpus["title"] == action_arg, "article"].values[0]
                    observation_str = format_pred(article)
                except IndexError:
                    observation_str = f"No article exists for the requested entity. Please try retrieving article for another entity."
            case "Search":
                try:
                    # Fetch all articles that contain the requested attribute
                    articles: list[str]  = self.text_corpus.loc[self.text_corpus["article"].str.contains(action_arg), "article"].tolist()
                    enum_articles: str = "\n\n".join(f"{i+1}: {article}" for i, article in enumerate(articles))
                    observation_str = format_pred(enum_articles)
                except IndexError:
                    observation_str = f"No articles contain the requested attribute. Please try searching for another attribute."
            case _:
                observation_str = "Invalid action. Valid actions are RetrieveArticle[{{entity}}], Search[{{attribute}}], and Finish[{{answer}}]."
        observation_for_round = f"<observation round=\"{self.step_round}\">{observation_str}</observation>"
        logger.debug(f"\n\t>>> {observation_for_round}\n")

        # Update scrachpad and agent's conversation
        self.scratchpad += "\n" + observation_for_round
        self.agent_interactions.messages.append(
            Message(role="user", content=[ContentTextMessage(text=observation_for_round)])
        )

        self.step_round += 1
        return LLMChatResponse(pred=observation_for_round, usage={})

    def _prompt_agent(self, llm_chat: LLMChat, question: str, inf_gen_config: InferenceGenerationConfig) -> LLMChatResponse:
        """
        Prompt the LLM with the agent's current prompt and the given question.
        `inf_gen_config` is passed to the LLM's generation function.
        """
        # Put the full scratchpad in the prompt and ask the LLM to generate.
        # All of the back and forth conversation so far becomes the user prompt.
        user_message: str = self._build_agent_prompt(question)
        conv: Conversation = Conversation(messages=[
            Message(role="user", content=[ContentTextMessage(text=user_message)])
        ])
        response: LLMChatResponse = llm_chat.generate_response(conv, inf_gen_config)
        return response

>>>>>>> 4aa26417


class ReactAgent(Agent):
    def __init__(
        self,
        text_corpus: pd.DataFrame,
        llm_prompt: LLMPrompt,
        max_steps: int = 6,
        react_examples: str = "",
    ):
        """
        Args:
            max_steps (int): The maximum number of steps the agent can take.
                Defaults to 6.
            react_examples (str): Prompt examples to include in agent prompt.
                Defaults to "".
        """
        super().__init__(text_corpus, llm_prompt)
        self.max_steps = max_steps
        self.react_examples = react_examples

        self.reset()

    def reset(self) -> None:
        self.step_round = 1
        self.finished = False
        self.scratchpad: str = ""
        self.agent_interactions: Conversation = Conversation(messages=[])

    def _build_agent_prompt(self, question: str) -> str:
        return self.llm_prompt.get_prompt().format(
            examples=self.react_examples,
            question=question,
            scratchpad=self.scratchpad
        )
    
    async def batch_run(self, llm_chat: LLMChat, questions: list[str], inf_gen_config: InferenceGenerationConfig) -> list[LLMChatResponse]:
        raise NotImplementedError("Batch run is not supported for ReactAgent.")

    def run(self, llm_chat: LLMChat, question: str, inf_gen_config: InferenceGenerationConfig) -> LLMChatResponse:
        logger.debug(f"\n\t>>> question: {question}\n")

        # Add the initial prompt to agent's conversation
        self.agent_interactions.messages.append(
            Message(role="user", content=[ContentTextMessage(text=self._build_agent_prompt(question))])
        )

        while (self.step_round <= self.max_steps) and (not self.finished):
            try:
                response = self._step_thought(llm_chat, question, inf_gen_config)

                response = self._step_action(llm_chat, question, inf_gen_config)

                response = self._step_observation(response)
            except Exception as e:
                # If an error occurs, return the error message and empty pred
                response = LLMChatResponse(
                    pred="", usage={}, error=f"<agent_error>{e}</agent_error>"
                )
                break

        if (self.step_round > self.max_steps) and (not self.finished):
            # If agent exceeds max steps without answer, return the error message and empty pred
            response = LLMChatResponse(
                pred="", usage={}, error=f"<agent_error>Max react steps ({self.max_steps}) reached without finishing.</agent_error>"
            )

        return response

    def _step_thought(self, llm_chat: LLMChat, question: str, inf_gen_config: InferenceGenerationConfig) -> LLMChatResponse:
        """
        Run the thought step of the agent.
        """
        # Add "</thought>" to stop_sequences
        inf_gen_config = inf_gen_config.model_copy(update=dict(stop_sequences=["</thought>"]), deep=True)
        response = self._prompt_agent(llm_chat, question, inf_gen_config)
        response.pred = f"{format_pred(response.pred)}</thought>"
        logger.debug(f"\n\t>>> {response.pred}\n")
        response.pred = get_tag_at_round(response.pred, tag_type="thought", step_round=self.step_round)

        # Update scrachpad and agent's conversation
        self.scratchpad +=  "\n" + response.pred
        self.agent_interactions.messages.append(
            Message(role="assistant", content=[ContentTextMessage(text=response.pred)])
        )
        return response
    
    def _step_action(self, llm_chat: LLMChat, question: str, inf_gen_config: InferenceGenerationConfig) -> LLMChatResponse:
        """
        Run the action step of the agent.
        """
        # Add "</action>" to stop_sequences
        inf_gen_config = inf_gen_config.model_copy(update=dict(stop_sequences=["</action>"]), deep=True)
        response = self._prompt_agent(llm_chat, question, inf_gen_config)
        response.pred = f"{format_pred(response.pred)}</action>"
        logger.debug(f"\n\t>>> {response.pred}\n")
        response.pred = get_tag_at_round(response.pred, tag_type="action", step_round=self.step_round)

        # Update scrachpad and agent's conversation
        self.scratchpad += "\n" + response.pred
        self.agent_interactions.messages.append(
            Message(role="assistant", content=[ContentTextMessage(text=response.pred)])
        )
        return response

    def _step_observation(self, response_action: LLMChatResponse) -> LLMChatResponse:
        """
        Run the observation step of the agent and increments the step round.
        Returned usage is empty since the LLM is not called.
        """
        action_type, action_arg = parse_action(response_action.pred)
        match action_type:
            case "Finish":
                self.step_round += 1
                self.finished = True
                return LLMChatResponse(pred=action_arg, usage={})
            case "RetrieveArticle":
                try:
                    # Fetch the article for the requested entity by looking up the title
                    article: str = self.text_corpus.loc[self.text_corpus["title"] == action_arg, "article"].values[0]
                    observation_str = format_pred(article)
                except IndexError:
                    observation_str = f"No article exists for the requested entity. Please try retrieving article for another entity."
            case "Search":
                try:
                    # Fetch all articles that contain the requested attribute
                    articles: list[str]  = self.text_corpus.loc[self.text_corpus["article"].str.contains(action_arg), "article"].tolist()
                    enum_articles: str = "\n\n".join(f"{i+1}: {article}" for i, article in enumerate(articles))
                    observation_str = format_pred(enum_articles)
                except IndexError:
                    observation_str = f"No articles contain the requested attribute. Please try searching for another attribute."
            case _:
                observation_str = "Invalid action. Valid actions are RetrieveArticle[{{entity}}], Search[{{attribute}}], and Finish[{{answer}}]."
        observation_for_round = f"<observation round=\"{self.step_round}\">{observation_str}</observation>"
        logger.debug(f"\n\t>>> {observation_for_round}\n")

        # Update scrachpad and agent's conversation
        self.scratchpad += "\n" + observation_for_round
        self.agent_interactions.messages.append(
            Message(role="user", content=[ContentTextMessage(text=observation_for_round)])
        )

        self.step_round += 1
        return LLMChatResponse(pred=observation_for_round, usage={})

    def _prompt_agent(self, llm_chat: LLMChat, question: str, inf_gen_config: InferenceGenerationConfig) -> LLMChatResponse:
        """
        Prompt the LLM with the agent's current prompt and the given question.
        `inf_gen_config` is passed to the LLM's generation function.
        """
        # Put the full scratchpad in the prompt and ask the LLM to generate.
        # All of the back and forth conversation so far becomes the user prompt.
        user_message: str = self._build_agent_prompt(question)
        conv: Conversation = Conversation(messages=[
            Message(role="user", content=[ContentTextMessage(text=user_message)])
        ])
        response: LLMChatResponse = llm_chat.generate_response(conv, inf_gen_config)
        return response


def get_tag_at_round(pred: str, tag_type: str, step_round: int) -> str:
    """
    Performs a regex match on the prediction to extract the tag.
    Tag is of the form: `<tag_type round="<step_round>">...</tag_type>`.

    Returns:
        str: `"<tag_type round="<step_round>">...</tag_type>"`.

    Raises:
        ValueError: If the tag cannot be parsed.
    """
    pattern = f"(<{tag_type} round=\"{step_round}\">.+?</{tag_type}>)"
    m = re.search(pattern, pred)

    if m:
        return m.group(1)
    else:
        raise ValueError(f"Tag '{pred}' cannot be parsed with {tag_type=} and {step_round=}.")


def parse_action(s: str) -> tuple[str, str] | None:
    """
    Returns a tuple of the action type and the argument, else None if the string s is not in correct format.
    Correct format: `<action round="<num>">action_type[<argument>]</action>`.

    Raises:
        ValueError: If the action cannot be parsed.
    """
    # Extract the action type (any word string) and argument (any string within square brackets)
    # argument can be empty as well
    pattern = r'<action round="\d">(\w+)\[(.*?)\]</action>'
    m = re.search(pattern, s)
    
    if m:
        action_type = m.group(1)
        action_arg = m.group(2)

        # Normalize the argument
        action_arg = action_arg.lower()
        return action_type, action_arg
    else:
        raise ValueError(f"Action '{s}' cannot be parsed.")


def format_pred(pred: str) -> str:
    """
    Format the prediction by stripping newlines and spaces.
    """
    return pred.strip("\n").strip().replace("\n", " ")


SUPPORTED_METHOD_NAMES: list[str] = [
    "zeroshot",
    "fewshot",
    "zeroshot-sc",
    "fewshot-sc",
<<<<<<< HEAD
    "cot",
    "react"
=======
    "CoT",
    "react",
    "act",
>>>>>>> 4aa26417
]


def get_agent(
    method: str,
    text_corpus: pd.DataFrame,
    llm_prompt: LLMPrompt,
    agent_kwargs: dict,
) -> Agent:
    match method:
        case "zeroshot" | "fewshot":
            return NshotAgent(text_corpus, llm_prompt)
        case "zeroshot-sc" | "fewshot-sc":
            return NshotSCAgent(text_corpus, llm_prompt, **agent_kwargs)
        case "cot":
            return CoTAgent(text_corpus, llm_prompt, **agent_kwargs)
        case "react":
            return ReactAgent(text_corpus, llm_prompt, **agent_kwargs)
        case "act":
            return ActAgent(text_corpus, llm_prompt, **agent_kwargs)
        case _:
            raise ValueError(f"Invalid method: {method}")<|MERGE_RESOLUTION|>--- conflicted
+++ resolved
@@ -62,11 +62,7 @@
     """Utility for constructing evidence
     Returns all articles (concatenated as a string) in the text corpus as evidence.
     """
-    evidence = "Given the following evidence:\n"
-    evidence += "========BEGIN EVIDENCE========\n"
-    evidence += "\n================\n\n".join(text_corpus["article"])
-    evidence += "========END EVIDENCE========\n"
-    return evidence
+    return "\n================\n\n".join(text_corpus["article"])
 
 class NshotAgent(Agent):
     """
@@ -76,15 +72,6 @@
     def __init__(self, text_corpus: pd.DataFrame, llm_prompt: LLMPrompt):
         super().__init__(text_corpus, llm_prompt)
 
-<<<<<<< HEAD
-=======
-    def __get_evidence(self) -> str:
-        """
-        Returns all articles (concatenated as a string) in the text corpus as evidence.
-        """
-        return "\n================\n\n".join(self.text_corpus["article"])
-    
->>>>>>> 4aa26417
     def _build_agent_prompt(self, question: str) -> str:
         evidence = _get_evidence(self.text_corpus)
         return self.llm_prompt.get_prompt().format(
@@ -229,7 +216,6 @@
         return [self.take_majority_vote(responses_each_question, self.sep) for responses_each_question in transposed_responses]
 
 
-<<<<<<< HEAD
 class CoTAgent(Agent):
     def __init__(
             self, 
@@ -243,50 +229,11 @@
         """
         super().__init__(text_corpus, llm_prompt)
         self.cot_examples = cot_examples
-=======
-class ActAgent(Agent):
-    def __init__(
-        self,
-        text_corpus: pd.DataFrame,
-        llm_prompt: LLMPrompt,
-        max_steps: int = 6,
-        act_examples: str = "",
-    ):
-        """
-        Args:
-            max_steps (int): The maximum number of steps the agent can take.
-                Defaults to 6.
-            act_examples (str): Prompt examples to include in agent prompt.
-                Defaults to "".
-        """
-        super().__init__(text_corpus, llm_prompt)
-        self.max_steps = max_steps
-        self.act_examples = act_examples
-
-        self.reset()
-
-    def reset(self) -> None:
-        self.step_round = 1
-        self.finished = False
-        self.scratchpad: str = ""
-        self.agent_interactions: Conversation = Conversation(messages=[])
-
-    def _build_agent_prompt(self, question: str) -> str:
-        return self.llm_prompt.get_prompt().format(
-            examples=self.act_examples,
-            question=question,
-            scratchpad=self.scratchpad
-        )
-    
-    async def batch_run(self, llm_chat: LLMChat, questions: list[str], inf_gen_config: InferenceGenerationConfig) -> list[LLMChatResponse]:
-        raise NotImplementedError("Batch run is not supported for ActAgent.")
->>>>>>> 4aa26417
 
     def run(self, llm_chat: LLMChat, question: str, inf_gen_config: InferenceGenerationConfig) -> LLMChatResponse:
         logger.debug(f"\n\t>>> question: {question}\n")
 
         # Add the initial prompt to agent's conversation
-<<<<<<< HEAD
         conv = Conversation(messages=[
             Message(role="user", content=[ContentTextMessage(text=self._build_agent_prompt(question))])
         ])
@@ -319,7 +266,49 @@
             examples=self.cot_examples,
             question=question
         )
-=======
+
+
+class ActAgent(Agent):
+    def __init__(
+        self,
+        text_corpus: pd.DataFrame,
+        llm_prompt: LLMPrompt,
+        max_steps: int = 6,
+        act_examples: str = "",
+    ):
+        """
+        Args:
+            max_steps (int): The maximum number of steps the agent can take.
+                Defaults to 6.
+            act_examples (str): Prompt examples to include in agent prompt.
+                Defaults to "".
+        """
+        super().__init__(text_corpus, llm_prompt)
+        self.max_steps = max_steps
+        self.act_examples = act_examples
+
+        self.reset()
+
+    def reset(self) -> None:
+        self.step_round = 1
+        self.finished = False
+        self.scratchpad: str = ""
+        self.agent_interactions: Conversation = Conversation(messages=[])
+
+    def _build_agent_prompt(self, question: str) -> str:
+        return self.llm_prompt.get_prompt().format(
+            examples=self.act_examples,
+            question=question,
+            scratchpad=self.scratchpad
+        )
+    
+    async def batch_run(self, llm_chat: LLMChat, questions: list[str], inf_gen_config: InferenceGenerationConfig) -> list[LLMChatResponse]:
+        raise NotImplementedError("Batch run is not supported for ActAgent.")
+
+    def run(self, llm_chat: LLMChat, question: str, inf_gen_config: InferenceGenerationConfig) -> LLMChatResponse:
+        logger.debug(f"\n\t>>> question: {question}\n")
+
+        # Add the initial prompt to agent's conversation
         self.agent_interactions.messages.append(
             Message(role="user", content=[ContentTextMessage(text=self._build_agent_prompt(question))])
         )
@@ -414,7 +403,6 @@
         response: LLMChatResponse = llm_chat.generate_response(conv, inf_gen_config)
         return response
 
->>>>>>> 4aa26417
 
 
 class ReactAgent(Agent):
@@ -631,14 +619,9 @@
     "fewshot",
     "zeroshot-sc",
     "fewshot-sc",
-<<<<<<< HEAD
     "cot",
-    "react"
-=======
-    "CoT",
     "react",
     "act",
->>>>>>> 4aa26417
 ]
 
 
