--- conflicted
+++ resolved
@@ -70,12 +70,14 @@
     Agent to implement Zeroshot and fewshot evaluation,
     depending on the input `llm_prompt` on initialization.
     """
-<<<<<<< HEAD
-
-    def __init__(self, text_corpus: pd.DataFrame, llm_prompt: LLMPrompt, fewshot_examples: str = ""):
-=======
-    def __init__(self, text_corpus: pd.DataFrame, llm_prompt: LLMPrompt, fewshot_examples: str = "", prolog_query: bool = False):
->>>>>>> b6944b1d
+
+    def __init__(
+        self,
+        text_corpus: pd.DataFrame,
+        llm_prompt: LLMPrompt,
+        fewshot_examples: str = "",
+        prolog_query: bool = False,
+    ):
         """
         Args:
             fewshot_examples (str): Prompt examples to include in agent prompt.
@@ -84,31 +86,18 @@
         super().__init__(text_corpus, llm_prompt)
         self.fewshot_examples = fewshot_examples
         self.prolog_query = prolog_query
-        
+
     def _build_agent_prompt(self, question: str) -> str:
         if hasattr(self, "embedding_model_name") and self.embedding_model_name is not None:
             evidence = self.get_RAG_evidence(question)
         else:
             evidence = _get_evidence(self.text_corpus)
-<<<<<<< HEAD
         if self.fewshot_examples:  # Few-shot
-            return self.llm_prompt.get_prompt().format(
+            return self.llm_prompt.get_prompt(self.prolog_query).format(
                 evidence=evidence, examples=self.fewshot_examples, question=question
-=======
-        if self.fewshot_examples: # Few-shot
-            return self.llm_prompt.get_prompt(self.prolog_query).format(
-                evidence=evidence,
-                examples=self.fewshot_examples,
-                question=question
-            )
-        else: # Zero-shot
-            return self.llm_prompt.get_prompt(self.prolog_query).format(
-                evidence=evidence,
-                question=question
->>>>>>> b6944b1d
             )
         else:  # Zero-shot
-            return self.llm_prompt.get_prompt().format(evidence=evidence, question=question)
+            return self.llm_prompt.get_prompt(self.prolog_query).format(evidence=evidence, question=question)
 
     def run(
         self, llm_chat: LLMChat, question: str, inf_gen_config: InferenceGenerationConfig
