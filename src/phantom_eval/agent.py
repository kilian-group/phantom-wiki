import abc
import logging
import re
from collections import Counter
<<<<<<< HEAD
import asyncio
=======
import traceback
>>>>>>> 33131471

import pandas as pd

from phantom_eval.llm import LLMChat, LLMChatResponse, InferenceGenerationConfig, aggregate_usage
from phantom_eval.data import Conversation, ContentTextMessage, Message
from phantom_eval.prompts import LLMPrompt
from phantom_eval.score import normalize_pred
import phantom_eval.constants as constants

from langchain_community.vectorstores import FAISS
import os
from vllm import LLM
from .gpu_utils import get_gpu_count
import torch
import openai 
import subprocess
from typing import List
from langchain_core.embeddings import Embeddings


logger = logging.getLogger(__name__)


class Agent(abc.ABC):
    """
    Abstract class for an agent that implements an evaluation method by prompting an LLM.
    """
    def __init__(self, text_corpus: pd.DataFrame, llm_prompt: LLMPrompt):
        """
        Args:
            text_corpus (pd.DataFrame): The text corpus to search for answers.
                Must contain two columns: 'title' and 'article'.
            llm_prompt (LLMPrompt): The prompt to be used by the agent.
        """
        self.text_corpus = text_corpus
        self.llm_prompt = llm_prompt
        self.agent_interactions: Conversation | list[Conversation] = None

    @abc.abstractmethod
    async def run(self, llm_chat: LLMChat, question: str, inf_gen_config: InferenceGenerationConfig) -> LLMChatResponse:
        """
        Run the agent with an LLM on a given question.
        """
        pass

    @abc.abstractmethod
    async def batch_run(self, llm_chat: LLMChat, questions: list[str], inf_gen_config: InferenceGenerationConfig) -> list[LLMChatResponse]:
        """
        Asynchronously run the agent with an LLM on a list of questions.
        """
        pass

    @abc.abstractmethod
    def _build_agent_prompt(self, question: str) -> str:
        """
        Returns the agent prompt with the given question.
        The prompt may depend on the agent's internal state.
        """
        pass

    def reset(self) -> None:
        """
        Reset the agent to its initial state.
        """
        pass


class NshotAgent(Agent):
    """
    Agent to implement Zeroshot and fewshot evaluation, 
    depending on the input `llm_prompt` on initialization.
    """
    def __init__(self, text_corpus: pd.DataFrame, llm_prompt: LLMPrompt, fewshot_examples: str = ""):
        """
        Args:
            fewshot_examples (str): Prompt examples to include in agent prompt.
                If "", the agent is zero-shot. Defaults to "".
        """
        super().__init__(text_corpus, llm_prompt)
        self.fewshot_examples = fewshot_examples

    def _build_agent_prompt(self, question: str) -> str:
        if hasattr(self, 'embedding_model_name') and self.embedding_model_name is not None:
            evidence = self.get_RAG_evidence(question)
        else:
            evidence = _get_evidence(self.text_corpus)
        if self.fewshot_examples: # Few-shot
            return self.llm_prompt.get_prompt().format(
                evidence=evidence,
                examples=self.fewshot_examples,
                question=question
            )
        else: # Zero-shot
            return self.llm_prompt.get_prompt().format(
                evidence=evidence,
                question=question
            )

    async def run(self, llm_chat: LLMChat, question: str, inf_gen_config: InferenceGenerationConfig) -> LLMChatResponse:
        logger.debug(f"\n\t>>> question: {question}\n")

        # Create a conversation with 1 user prompt and initialize agent interactions
        prompt = self._build_agent_prompt(question)
        conv = Conversation(messages=[Message(role="user", content=[ContentTextMessage(text=prompt)])])
        self.agent_interactions = conv
        
        # Generate response
        # Add "\n" to stop_sequences
        inf_gen_config = inf_gen_config.model_copy(update=dict(stop_sequences=["\n"]), deep=True)
        response = await llm_chat.generate_response(conv, inf_gen_config)

        # Update agent's conversation
        self.agent_interactions.messages.append(
            Message(role="assistant", content=[ContentTextMessage(text=response.pred)])
        )
        
        return response
    
    async def batch_run(self, llm_chat: LLMChat, questions: list[str], inf_gen_config: InferenceGenerationConfig) -> list[LLMChatResponse]:
        logger.debug(f"\n\t>>> questions: {questions}\n")

        # Create a conversation for each user prompt, and initialize agent interactions
        prompts: list[str] = [self._build_agent_prompt(question) for question in questions]
        convs = [
            Conversation(messages=[Message(role="user", content=[ContentTextMessage(text=prompt)])])
            for prompt in prompts
        ]
        self.agent_interactions = convs
        
        # Generate response
        # Change stop_sequences to "\n"
        inf_gen_config = inf_gen_config.model_copy(update=dict(stop_sequences=["\n"]), deep=True)
        responses = await llm_chat.batch_generate_response(convs, inf_gen_config)

        # Add the responses to the agent's conversations
        for i, response in enumerate(responses):
            self.agent_interactions[i].messages.append(
                Message(role="assistant", content=[ContentTextMessage(text=response.pred)])
            )

        return responses


class SCMixin:
    def __init__(self, num_votes: int, sep: str):
        """
        Args:
            num_votes (int): The number of votes to take for the majority vote.
            sep (str): The separator used to split the prediction.
        """
        self.num_votes = num_votes
        self.sep = sep

    def take_majority_vote(self, responses: list[LLMChatResponse], sep: str) -> LLMChatResponse:
        """
        Take the majority vote over all answers from the response predictions.
        
        Args:
            responses (list[LLMChatResponse]): List of response predictions.
                Each response pred may contain multiple answers e.g. A, B, C.
                So response preds can be like [[A<sep>B], [A<sep>B<sep>C]] where [A<sep>B] is the first response pred
                and [A<sep>B<sep>C] is the second response pred.
            sep (str): The separator used to split the prediction.

        Returns:
            LLMChatResponse: the majority vote as a single string of answers separated by <sep>
                (the output string is in LLMChatResponse.pred).
        """
        n_preds = len(responses)
        preds: list[set[str]] = [normalize_pred(response.pred, sep) for response in responses]
        total_usage: dict = aggregate_usage([response.usage for response in responses])

        # Flatten the list of sets to a single list, e.g. becomes [A, B, A, B, C]
        all_answers: list[str] = [answer for pred in preds for answer in pred]
        vote_counts = Counter(all_answers)

        # Select all answers that have more than n_preds / 2 counts
        majority_responses = [answer for answer, count in vote_counts.items() if count > n_preds / 2]
        error = None if len(majority_responses) > 0 else f"<agent_error>No majority vote found in {vote_counts=}.</agent_error>"

        majority_responses_str = sep.join(majority_responses)
        return LLMChatResponse(pred=majority_responses_str, usage=total_usage, error=error)
    

class NshotSCAgent(NshotAgent, SCMixin):
    """
    Agent to implement Zeroshot and fewshot evaluation with majority vote.
    """
    def __init__(self, text_corpus: pd.DataFrame, llm_prompt: LLMPrompt, fewshot_examples: str = "", num_votes: int = 3, sep: str = constants.answer_sep):
        """
        Args:
            fewshot_examples (str): Prompt examples to include in agent prompt.
                If "", the agent is zero-shot. Defaults to "".
            num_votes (int): The number of votes to take for the majority vote.
                Defaults to 3.
            sep (str): The separator used to split the prediction.
                Defaults to `constants.answer_sep`.
        """
        NshotAgent.__init__(self, text_corpus, llm_prompt, fewshot_examples)
        SCMixin.__init__(self, num_votes, sep)

    async def run(self, llm_chat: LLMChat, question: str, inf_gen_config: InferenceGenerationConfig) -> LLMChatResponse:
        # Relies on the implementation of run in the subclass
        responses: list[LLMChatResponse] = asyncio.gather(*[
            super().run(llm_chat, question, inf_gen_config)
            for _ in range(self.num_votes)
        ])
        return self.take_majority_vote(responses, self.sep)

    async def batch_run(self, llm_chat: LLMChat, questions: list[str], inf_gen_config: InferenceGenerationConfig) -> list[LLMChatResponse]:
        # Relies on the implementation of batch_run in the subclass
        responses: list[list[LLMChatResponse]] = [
            await super().batch_run(llm_chat, questions, inf_gen_config)
            for _ in range(self.num_votes)
        ] # shape (num_votes, num_questions)
        # Take majority vote for each question, so transpose the responses list
        transposed_responses = [list(responses_each_question)
                                for responses_each_question in zip(*responses)]
        return [self.take_majority_vote(responses_each_question, self.sep) for responses_each_question in transposed_responses]


class CoTAgent(Agent):
    def __init__(
            self, 
            text_corpus: pd.DataFrame, 
            llm_prompt: LLMPrompt,
            cot_examples: str = ""
    ):
        """
        Args:
            cot_examples (str): Prompt examples to include in agent prompt.
        """
        super().__init__(text_corpus, llm_prompt)
        self.cot_examples = cot_examples

    async def run(self, llm_chat: LLMChat, question: str, inf_gen_config: InferenceGenerationConfig) -> LLMChatResponse:
        logger.debug(f"\n\t>>> question: {question}\n")
        
        # Create a conversation with 1 user prompt and initialize agent interactions
        prompt = self._build_agent_prompt(question)
        conv = Conversation(messages=[Message(role="user", content=[ContentTextMessage(text=prompt)])])
        self.agent_interactions = conv
        
        # Generate response
        response = await llm_chat.generate_response(conv, inf_gen_config)

        # Add the response to the agent's conversation
        self.agent_interactions.messages.append(
            Message(role="assistant", content=[ContentTextMessage(text=response.pred)])
        )
        
        # Parse the response to extract the answer
        try:
            pred = CoTAgent.parse_answer(response.pred)
            error = None
        except Exception as e:
            pred = ""
            error = f"<agent_error>{traceback.format_exc()}</agent_error>"
            error = f"<agent_error>{e}</agent_error>"
        return LLMChatResponse(pred=pred, usage=response.usage, error=error)
    
    async def batch_run(self, llm_chat: LLMChat, questions: list[str], inf_gen_config: InferenceGenerationConfig) -> list[LLMChatResponse]:
        logger.debug(f"\n\t>>> questions: {questions}\n")

        # Create a conversation for each user prompt, and initialize agent interactions
        prompts: list[str] = [self._build_agent_prompt(question) for question in questions]
        convs = [
            Conversation(messages=[Message(role="user", content=[ContentTextMessage(text=prompt)])])
            for prompt in prompts
        ]
        self.agent_interactions = convs

        # Generate response
        responses = await llm_chat.batch_generate_response(convs, inf_gen_config)

        # Add the responses to the agent's conversations
        for i, response in enumerate(responses):
            self.agent_interactions[i].messages.append(
                Message(role="assistant", content=[ContentTextMessage(text=response.pred)])
            )

        # Parse the responses to extract the answers
        parsed_responses: list[LLMChatResponse] = []
        for response in responses:
            # Try to parse the response, otherwise return an error
            try:
                pred = CoTAgent.parse_answer(response.pred)
                error = None
            except Exception as e:
                pred = ""
                error = f"<agent_error>{traceback.format_exc()}</agent_error>"
            parsed_responses.append(
                LLMChatResponse(pred=pred, usage=response.usage, error=error)
            )
        return parsed_responses
    
    def _build_agent_prompt(self, question: str) -> str:
        if hasattr(self, 'embedding_model_name') and self.embedding_model_name is not None:
            evidence = self.get_RAG_evidence(question)
        else:
            evidence = _get_evidence(self.text_corpus)
        return self.llm_prompt.get_prompt().format(
            evidence=evidence,
            examples=self.cot_examples,
            question=question
        )
    
    @classmethod
    def parse_answer(cls, pred: str) -> tuple[str, str]:
        """
        Parse the response to extract the answer using regex.
        The prediction is of the form: "... The answer is <answer>."
        """
        pattern = r"[t|T]he answer is (.+)\.\s*$"
        m = re.search(pattern, pred)
        if m:
            return m.group(1)
        else:
            raise ValueError(f"Answer '{pred}' cannot be parsed.")

    def reset(self) -> None:
        self.agent_interactions: Conversation = Conversation(messages=[])


class CoTSCAgent(CoTAgent, SCMixin):
    """
    Agent to implement CoT evaluation with majority vote.
    """
    def __init__(
        self,
        text_corpus: pd.DataFrame,
        llm_prompt: LLMPrompt,
        cot_examples: str = "",
        num_votes: int = 3,
        sep: str = constants.answer_sep
    ):
        """
        Args:
            cot_examples (str): Prompt examples to include in agent prompt.
                Defaults to "".
            num_votes (int): The number of votes to take for the majority vote.
                Defaults to 3.
            sep (str): The separator used to split the prediction.
                Defaults to `constants.answer_sep`.
        """
        CoTAgent.__init__(self, text_corpus, llm_prompt, cot_examples)
        SCMixin.__init__(self, num_votes, sep)

    def run(self, llm_chat: LLMChat, question: str, inf_gen_config: InferenceGenerationConfig) -> LLMChatResponse:
        # Relies on the implementation of run in the subclass
        responses: list[LLMChatResponse] = [
            super().run(llm_chat, question, inf_gen_config)
            for _ in range(self.num_votes)
        ]
        return self.take_majority_vote(responses, self.sep)

    async def batch_run(self, llm_chat: LLMChat, questions: list[str], inf_gen_config: InferenceGenerationConfig) -> list[LLMChatResponse]:
        # Relies on the implementation of batch_run in the subclass
        responses: list[list[LLMChatResponse]] = [
            await super().batch_run(llm_chat, questions, inf_gen_config)
            for _ in range(self.num_votes)
        ] # shape (num_votes, num_questions)
        # Take majority vote for each question, so transpose the responses list
        transposed_responses = [list(responses_each_question)
                                for responses_each_question in zip(*responses)]
        return [self.take_majority_vote(responses_each_question, self.sep) for responses_each_question in transposed_responses]


class ActAgent(Agent):
    def __init__(
        self,
        text_corpus: pd.DataFrame,
        llm_prompt: LLMPrompt,
        max_steps: int = 6,
        act_examples: str = "",
    ):
        """
        Args:
            max_steps (int): The maximum number of steps the agent can take.
                Defaults to 6.
            act_examples (str): Prompt examples to include in agent prompt.
                Defaults to "".
        """
        super().__init__(text_corpus, llm_prompt)
        self.max_steps = max_steps
        self.act_examples = act_examples

        self.reset()

    def reset(self) -> None:
        self.step_round = 1
        self.finished = False
        self.scratchpad: str = ""
        self.agent_interactions: Conversation = Conversation(messages=[])

    def _build_agent_prompt(self, question: str) -> str:
        return self.llm_prompt.get_prompt().format(
            examples=self.act_examples,
            question=question,
            scratchpad=self.scratchpad
        )
    
    async def batch_run(self, llm_chat: LLMChat, questions: list[str], inf_gen_config: InferenceGenerationConfig) -> list[LLMChatResponse]:
        raise NotImplementedError("Batch run is not supported for ActAgent.")

    async def run(self, llm_chat: LLMChat, question: str, inf_gen_config: InferenceGenerationConfig) -> LLMChatResponse:
        logger.debug(f"\n\t>>> question: {question}\n")

        # Add the initial prompt to agent's conversation
        self.agent_interactions.messages.append(
            Message(role="user", content=[ContentTextMessage(text=self._build_agent_prompt(question))])
        )

        total_usage: dict = {}
        while (self.step_round <= self.max_steps) and (not self.finished):
            try:
                response = await self._step_action(llm_chat, question, inf_gen_config)
                total_usage = aggregate_usage([total_usage, response.usage])

                response = await self._step_observation(response)
                total_usage = aggregate_usage([total_usage, response.usage])
            except Exception as e:
                response = LLMChatResponse(
                    pred="", usage=total_usage, error=f"<agent_error>{traceback.format_exc()}</agent_error>"
                )
                logging.warning(f"Error in step {self.step_round}: {e}")
                break

        if (self.step_round > self.max_steps) and (not self.finished):
            response = LLMChatResponse(
                pred="", usage=total_usage, error=f"<agent_error>Max act steps ({self.max_steps}) reached without finishing.</agent_error>"
            )

        return LLMChatResponse(pred=response.pred, usage=total_usage, error=response.error)

    async def _step_action(self, llm_chat: LLMChat, question: str, inf_gen_config: InferenceGenerationConfig) -> LLMChatResponse:
        """
        Run the action step of the agent.
        """
        # Stop generating when seeing "Observation" (when action is complete)
        leading_llm_prompt = f"Action {self.step_round}: "
        inf_gen_config = inf_gen_config.model_copy(update=dict(stop_sequences=["Observation"]), deep=True)
        response = await self._prompt_agent(llm_chat, question, leading_llm_prompt, inf_gen_config)
        response.pred = leading_llm_prompt + format_pred(response.pred)
        logger.debug(f"\n\t>>> {response.pred}\n")

        # Update scrachpad and agent's conversation
        self.scratchpad += "\n" + response.pred
        self.agent_interactions.messages.append(
            Message(role="assistant", content=[ContentTextMessage(text=response.pred)])
        )
        return response

    async def _step_observation(self, response_action: LLMChatResponse) -> LLMChatResponse:
        """
        Run the observation step of the agent and increments the step round.
        NOTE: Returned usage is empty since the LLM is not called.
        """
        action_type, action_arg = ReactAgent.parse_action(response_action.pred)
        match action_type:
            case "Finish":
                self.step_round += 1
                self.finished = True
                return LLMChatResponse(pred=action_arg, usage={})
            case "RetrieveArticle":
                try:
                    # Fetch the article for the requested entity by looking up the title
                    # Indexing 0 raises IndexError if search is empty, i.e. no article found
                    article: str = self.text_corpus.loc[
                        self.text_corpus["title"].str.lower() == action_arg.lower(), "article"
                    ].values[0]
                    observation_str = format_pred(article)
                except IndexError:
                    observation_str = f"No article exists for the requested entity. Please try retrieving article for another entity."
            case "Search":
                # Fetch all article titles that contain the requested attribute
                article_titles: list[str]  = self.text_corpus.loc[
                    self.text_corpus["article"].str.lower().str.contains(action_arg.lower()), "title"
                ].tolist()
                if len(article_titles) == 0:
                    observation_str = f"No articles contain the requested attribute. Please try searching for another attribute."
                else:
                    enum_article_titles: str = "\n\n".join(f"({i+1}) {title}" for i, title in enumerate(article_titles))
                    observation_str = format_pred(enum_article_titles)
            case _:
                observation_str = "Invalid action. Valid actions are RetrieveArticle[{{entity}}], Search[{{attribute}}], and Finish[{{answer}}]."
        observation_for_round = f"Observation {self.step_round}: {observation_str}"
        logger.debug(f"\n\t>>> {observation_for_round}\n")

        # Update scrachpad and agent's conversation
        self.scratchpad += "\n" + observation_for_round
        self.agent_interactions.messages.append(
            Message(role="user", content=[ContentTextMessage(text=observation_for_round)])
        )

        self.step_round += 1
        return LLMChatResponse(pred=observation_for_round, usage={})

    async def _prompt_agent(self, llm_chat: LLMChat, question: str, llm_leading_prompt: str, inf_gen_config: InferenceGenerationConfig) -> LLMChatResponse:
        """
        Prompt the LLM with the agent's current prompt and the given question.
        `inf_gen_config` is passed to the LLM's generation function.
        """
        # Put the full scratchpad in the prompt and ask the LLM to generate.
        # All of the back and forth conversation so far becomes the user prompt.
        user_message: str = self._build_agent_prompt(question)
        conv: Conversation = Conversation(messages=[
            Message(role="user", content=[ContentTextMessage(text=user_message + llm_leading_prompt)])
        ])
        response: LLMChatResponse = await llm_chat.generate_response(conv, inf_gen_config)
        return response


class ReactAgent(Agent):
    def __init__(
        self,
        text_corpus: pd.DataFrame,
        llm_prompt: LLMPrompt,
        max_steps: int = 6,
        react_examples: str = "",
    ):
        """
        Args:
            max_steps (int): The maximum number of steps the agent can take.
                Defaults to 6.
            react_examples (str): Prompt examples to include in agent prompt.
                Defaults to "".
        """
        super().__init__(text_corpus, llm_prompt)
        self.max_steps = max_steps
        self.react_examples = react_examples

        self.reset()

    def reset(self) -> None:
        self.step_round = 1
        self.finished = False
        self.scratchpad: str = ""
        self.agent_interactions: Conversation = Conversation(messages=[])

    def _build_agent_prompt(self, question: str) -> str:
        return self.llm_prompt.get_prompt().format(
            examples=self.react_examples,
            question=question,
            scratchpad=self.scratchpad
        )
    
    async def batch_run(self, llm_chat: LLMChat, questions: list[str], inf_gen_config: InferenceGenerationConfig) -> list[LLMChatResponse]:
        raise NotImplementedError("Batch run is not supported for ReactAgent.")

    async def run(self, llm_chat: LLMChat, question: str, inf_gen_config: InferenceGenerationConfig) -> LLMChatResponse:
        logger.debug(f"\n\t>>> question: {question}\n")

        # Add the initial prompt to agent's conversation
        self.agent_interactions.messages.append(
            Message(role="user", content=[ContentTextMessage(text=self._build_agent_prompt(question))])
        )

        total_usage: dict = {}
        while (self.step_round <= self.max_steps) and (not self.finished):
            try:
                response = await self._step_thought(llm_chat, question, inf_gen_config)
                total_usage = aggregate_usage([total_usage, response.usage])

                response = await self._step_action(llm_chat, question, inf_gen_config)
                total_usage = aggregate_usage([total_usage, response.usage])

                response = await self._step_observation(response)
                total_usage = aggregate_usage([total_usage, response.usage])
            except Exception as e:
                # If an error occurs, return the error message and empty pred
                response = LLMChatResponse(
                    pred="", usage=total_usage, error=f"<agent_error>{traceback.format_exc()}</agent_error>"
                )
                logging.warning(f"Error in step {self.step_round}: {e}")
                break

        if (self.step_round > self.max_steps) and (not self.finished):
            # If agent exceeds max steps without answer, return the error message and empty pred
            response = LLMChatResponse(
                pred="", usage=total_usage, error=f"<agent_error>Max react steps ({self.max_steps}) reached without finishing.</agent_error>"
            )

        return LLMChatResponse(pred=response.pred, usage=total_usage, error=response.error)

    async def _step_thought(self, llm_chat: LLMChat, question: str, inf_gen_config: InferenceGenerationConfig) -> LLMChatResponse:
        """Run the thought step of the agent.

        NOTE: this is an asynchronous function because it calls the LLM.
        """
        # Stop generating when seeing "Action" (when thought is complete)
        leading_llm_prompt = f"Thought {self.step_round}: "
        inf_gen_config = inf_gen_config.model_copy(update=dict(stop_sequences=["Action"]), deep=True)
        response = await self._prompt_agent(llm_chat, question, leading_llm_prompt, inf_gen_config)
        response.pred = leading_llm_prompt + format_pred(response.pred)
        logger.debug(f"\n\t>>> {response.pred}\n")

        # Update scrachpad and agent's conversation
        self.scratchpad +=  "\n" + response.pred
        self.agent_interactions.messages.append(
            Message(role="assistant", content=[ContentTextMessage(text=response.pred)])
        )
        return response
    
    async def _step_action(self, llm_chat: LLMChat, question: str, inf_gen_config: InferenceGenerationConfig) -> LLMChatResponse:
        """Run the action step of the agent.

        NOTE: this is an asynchronous function because it calls the LLM.
        """
        # Stop generating when seeing "Observation" (when action is complete)
        leading_llm_prompt = f"Action {self.step_round}: "
        inf_gen_config = inf_gen_config.model_copy(update=dict(stop_sequences=["Observation"]), deep=True)
        response = await self._prompt_agent(llm_chat, question, leading_llm_prompt, inf_gen_config)
        response.pred = leading_llm_prompt + format_pred(response.pred)
        logger.debug(f"\n\t>>> {response.pred}\n")

        # Update scrachpad and agent's conversation
        self.scratchpad += "\n" + response.pred
        self.agent_interactions.messages.append(
            Message(role="assistant", content=[ContentTextMessage(text=response.pred)])
        )
        return response

    async def _step_observation(self, response_action: LLMChatResponse) -> LLMChatResponse:
        """Run the observation step of the agent and increments the step round.

        NOTE: Returned usage is empty since the LLM is not called.
        Although this function does not call the LLM, we make it async so that it can be run concurrently.
        """
        action_type, action_arg = ReactAgent.parse_action(response_action.pred)
        match action_type:
            case "Finish":
                self.step_round += 1
                self.finished = True
                return LLMChatResponse(pred=action_arg, usage={})
            case "RetrieveArticle":
                try:
                    # Fetch the article for the requested entity by looking up the title
                    # Indexing 0 raises IndexError if search is empty, i.e. no article found
                    article: str = self.text_corpus.loc[
                        self.text_corpus["title"].str.lower() == action_arg.lower(), "article"
                    ].values[0]
                    observation_str = format_pred(article)
                except IndexError:
                    observation_str = f"No article exists for the requested entity. Please try retrieving article for another entity."
            case "Search":
                # Fetch all article titles that contain the requested attribute
                article_titles: list[str]  = self.text_corpus.loc[
                    self.text_corpus["article"].str.lower().str.contains(action_arg.lower()), "title"
                ].tolist()
                if len(article_titles) == 0:
                    observation_str = f"No articles contain the requested attribute. Please try searching for another attribute."
                else:
                    enum_article_titles: str = "\n\n".join(f"({i+1}) {title}" for i, title in enumerate(article_titles))
                    observation_str = format_pred(enum_article_titles)
            case _:
                observation_str = "Invalid action. Valid actions are RetrieveArticle[{{entity}}], Search[{{attribute}}], and Finish[{{answer}}]."
        observation_for_round = f"Observation {self.step_round}: {observation_str}"
        logger.debug(f"\n\t>>> {observation_for_round}\n")

        # Update scrachpad and agent's conversation
        self.scratchpad += "\n" + observation_for_round
        self.agent_interactions.messages.append(
            Message(role="user", content=[ContentTextMessage(text=observation_for_round)])
        )

        self.step_round += 1
        return LLMChatResponse(pred=observation_for_round, usage={})

    async def _prompt_agent(self, llm_chat: LLMChat, question: str, leading_llm_prompt: str, inf_gen_config: InferenceGenerationConfig) -> LLMChatResponse:
        """Prompt the LLM with the agent's current prompt and the given question.
        `inf_gen_config` is passed to the LLM's generation function.

        NOTE: this is an asynchronous function because it calls the LLM.
        """
        # Put the full scratchpad in the prompt and ask the LLM to generate.
        # All of the back and forth conversation so far becomes the user prompt.
        user_message: str = self._build_agent_prompt(question)
        conv: Conversation = Conversation(messages=[
            Message(role="user", content=[ContentTextMessage(text=user_message + "\n" + leading_llm_prompt)])
        ])
        response: LLMChatResponse = await llm_chat.generate_response(conv, inf_gen_config)
        return response

    @classmethod
    def parse_action(cls, action: str) -> tuple[str, str]:
        """
        Returns a tuple of the action type and the argument.
        Correct format: `action_type[<argument>]`.

        Raises:
            ValueError: If the action cannot be parsed.
        """
        # Extract the action type (any word string) and argument (any string within square brackets)
        # argument can be empty as well
        pattern = r'(\w+)\[(.*?)\]'
        m = re.search(pattern, action)
        
        if m:
            action_type = m.group(1)
            action_arg = m.group(2)

            # Normalize the argument
            action_arg = action_arg.lower()
            return action_type, action_arg
        else:
            raise ValueError(f"Action '{action}' cannot be parsed.")




class React_CoTSCAgent(Agent):
    """
    Agent to implement React->CoTSC evaluation.
    If React agent reaches max steps, run CoTSC agent.
    """
    def __init__(
        self,
        text_corpus: pd.DataFrame,
        react_llm_prompt: LLMPrompt,
        max_steps: int = 6,
        react_examples: str = "",
        cot_llm_prompt: LLMPrompt | None = None,
        cot_examples: str = "",
        num_votes: int = 3,
        sep: str = constants.answer_sep,
        cotsc_inf_temperature: float = constants.inf_temperature_hi,
    ):
        """
        Takes 2 LLM Prompts. Pass the first prompt to the React agent
        and the second prompt to the CoTSC agent.
        Must provide the CoTSC agent prompt, otherwise the agent is not initialized.

        Args:
            max_steps (int): The maximum number of steps the agent can take.
                Defaults to 6.
            react_examples (str): Prompt examples to include in agent prompt.
                Defaults to "".
            cot_llm_prompt (LLMPrompt): The prompt to be used by the CoTSC agent.
                Must be provided.
            cot_examples (str): Prompt examples to include in agent prompt.
                Defaults to "".
            num_votes (int): The number of votes to take for the majority vote.
                Defaults to 3.
            sep (str): The separator used to split the prediction.
                Defaults to `constants.answer_sep`.
            cotsc_inf_temperature (float): The inference temperature to use for CoTSC agent.
                Defaults to `constants.inf_temperature_hi`.
        """
        assert cot_llm_prompt is not None, "CoTSC agent prompt is required."
        super().__init__(text_corpus, react_llm_prompt)
        self.cotsc_inf_temperature = cotsc_inf_temperature
        self.react_agent = ReactAgent(text_corpus, react_llm_prompt, max_steps, react_examples)
        self.cotsc_agent = CoTSCAgent(text_corpus, cot_llm_prompt, cot_examples, num_votes, sep)

        self.reset()

    def reset(self) -> None:
        self.react_agent.reset()
        self.cotsc_agent.reset()
        self.agent_interactions: Conversation = Conversation(messages=[])

    def _build_agent_prompt(self, question: str) -> str:
        # Join the prompts of the React and CoTSC agents
        return self.react_agent._build_agent_prompt(question) + "\n\n" + self.cotsc_agent._build_agent_prompt(question)

    async def batch_run(self, llm_chat: LLMChat, questions: list[str], inf_gen_config: InferenceGenerationConfig) -> list[LLMChatResponse]:
        raise NotImplementedError("Batch run is not supported for React->CoTSCAgent.")

    async def run(self, llm_chat: LLMChat, question: str, inf_gen_config: InferenceGenerationConfig) -> LLMChatResponse:
        logger.debug(f"\n\t>>> question: {question}\n")

        # Run the React agent. If the React agent reaches max steps, run the CoTSC agent.
        react_response = await self.react_agent.run(llm_chat, question, inf_gen_config)
        self.agent_interactions = self.react_agent.agent_interactions
        match react_response.error:
            case None:
                # No error occurred, return the React agent's response
                # None case must be before error_msg case, because "in" operator is used in error_msg case
                return react_response
            case error_msg if "<agent_error>Max react steps" in error_msg:
                # If the React agent reaches max steps, run the CoTSC agent
                cotsc_inf_gen_config = inf_gen_config.model_copy(update=dict(temperature=self.cotsc_inf_temperature), deep=True)
                cotsc_response = self.cotsc_agent.run(llm_chat, question, cotsc_inf_gen_config)
                self.agent_interactions.messages.extend(self.cotsc_agent.agent_interactions.messages)

                total_usage = aggregate_usage([react_response.usage, cotsc_response.usage])
                return LLMChatResponse(pred=cotsc_response.pred, usage=total_usage, error=cotsc_response.error)
            case _:
                # Error msg is not related to max steps, return react's response and abort
                return react_response


class CoTSC_ReactAgent(Agent):
    """
    Agent to implement CoTSC->React evaluation.
    If CoTSC agent does not get any majority vote answer, run React agent.
    """
    def __init__(
        self,
        text_corpus: pd.DataFrame,
        cot_llm_prompt: LLMPrompt,
        cot_examples: str = "",
        num_votes: int = 3,
        sep: str = constants.answer_sep,
        cotsc_inf_temperature: float = constants.inf_temperature_hi,
        react_llm_prompt: LLMPrompt | None = None,
        max_steps: int = 6,
        react_examples: str = "",
    ):
        """
        Takes 2 LLM Prompts. Pass the first prompt to the CoTSC agent
        and the second prompt to the React agent.
        Must provide the React agent prompt, otherwise the agent is not initialized.

        Args:
            cot_examples (str): Prompt examples to include in agent prompt.
                Defaults to "".
            num_votes (int): The number of votes to take for the majority vote.
                Defaults to 3.
            sep (str): The separator used to split the prediction.
                Defaults to `constants.answer_sep`.
            cotsc_inf_temperature (float): The inference temperature to use for CoTSC agent.
                Defaults to `constants.inf_temperature_hi`.
            react_llm_prompt (LLMPrompt): The prompt to be used by the React agent.
                Must be provided.
            max_steps (int): The maximum number of steps the agent can take.
                Defaults to 6.
            react_examples (str): Prompt examples to include in agent prompt.
                Defaults to "".
        """
        assert react_llm_prompt is not None, "React agent prompt is required."
        super().__init__(text_corpus, cot_llm_prompt)
        self.cotsc_inf_temperature = cotsc_inf_temperature
        self.cotsc_agent = CoTSCAgent(text_corpus, cot_llm_prompt, cot_examples, num_votes, sep)
        self.react_agent = ReactAgent(text_corpus, react_llm_prompt, max_steps, react_examples)

        self.reset()

    def reset(self) -> None:
        self.cotsc_agent.reset()
        self.react_agent.reset()
        self.agent_interactions: Conversation = Conversation(messages=[])

    def _build_agent_prompt(self, question: str) -> str:
        # Join the prompts of the CoTSC and React agents
        return self.cotsc_agent._build_agent_prompt(question) + "\n\n" + self.react_agent._build_agent_prompt(question)
    
    async def batch_run(self, llm_chat: LLMChat, questions: list[str], inf_gen_config: InferenceGenerationConfig) -> list[LLMChatResponse]:
        raise NotImplementedError("Batch run is not supported for CoTSC->ReactAgent.")

    async def run(self, llm_chat: LLMChat, question: str, inf_gen_config: InferenceGenerationConfig) -> LLMChatResponse:
        logger.debug(f"\n\t>>> question: {question}\n")

        # Run the CoTSC agent. If the CoTSC agent does not get any majority vote answer, run the React agent.
        cotsc_inf_gen_config = inf_gen_config.model_copy(update=dict(temperature=self.cotsc_inf_temperature), deep=True)
        cotsc_response = await self.cotsc_agent.run(llm_chat, question, cotsc_inf_gen_config)
        self.agent_interactions = self.cotsc_agent.agent_interactions
        match cotsc_response.error:
            case None:
                # No error occurred, return the CoTSC agent's response
                # None case must be before error_msg case, because "in" operator is used in error_msg case
                return cotsc_response
            case error_msg if "<agent_error>No majority vote" in error_msg:
                # The CoTSC agent does not get any majority vote answer, run the React agent
                react_response = await self.react_agent.run(llm_chat, question, inf_gen_config)
                self.agent_interactions.messages.extend(self.react_agent.agent_interactions.messages)

                total_usage = aggregate_usage([cotsc_response.usage, react_response.usage])
                return LLMChatResponse(pred=react_response.pred, usage=total_usage, error=react_response.error)
            case _:
                # Error msg is not related to majority vote, return CoTSC's response and abort
                return cotsc_response

class CustomEmbeddings(Embeddings):
    def __init__(self, client):
        self.client = client
        self.model = self.client.models.list().data[0].id

    def embed_documents(self, texts: List[str]) -> List[List[float]]:
        """Embed search docs."""
        return [obj.embedding for obj in self.client.embeddings.create(input=texts, model=self.model).data]

    def embed_query(self, text: str) -> List[float]:
        """Embed query text."""
        return self.embed_documents([text])[0]

class RAGMixin:
    def __init__(self, 
                text_corpus: pd.DataFrame, 
                embedding_model_name: str="whereisai/uae-large-v1",
                retriever_num_documents: int = 4,
                use_api: bool | None = True,
                tensor_parallel_size: int | None = 1,
                port:int = 8001,
                ):
        """
        Args:
            embedding_model_name (str): The embedding method for the vector database. Defaults to WhereIsAI/UAE-Code-Large-V. All VLLM models are supported.
            retriever_num_documents (int): Number of documents retrieved. Defaults to 4. See https://api.python.langchain.com/en/latest/vectorstores/langchain_community.vectorstores.faiss.FAISS.html#langchain_community.vectorstores.faiss.FAISS.as_retriever for other options.
        """

        self.embedding_model_name = embedding_model_name
        texts = self.text_corpus['article'].tolist()
        if(True):#if(use_api):
            # launch server
            subprocess.call(["./src/phantom_eval/launch_embedding_server.sh", 
                            embedding_model_name, 
                            str(port), 
                            str(get_gpu_count()-1)
                            ])

            # build retriever
            BASE_URL = f"http://0.0.0.0:{port}/v1" 
            API_KEY="token-abc123" 
            client = openai.OpenAI(
                base_url=BASE_URL,
                api_key=API_KEY,
            )
            embeddings = CustomEmbeddings(client)
            vectorstore = FAISS.from_texts(texts, embeddings)
            self.retriever = vectorstore.as_retriever(
                search_kwargs={'k': retriever_num_documents}
            )
        else:
            raise NotImplementedError("Not implemented yet")

    def get_RAG_evidence(self, question:str) -> str:
        """
        Returns retrieved articles in the text corpus as evidence.
        """
        self.format_RAG_docs = lambda docs: "\n================\n\n".join(doc.page_content for doc in docs)
        evidence = self.format_RAG_docs(self.retriever.invoke(question))
        return evidence
    


class NshotRAGAgent(NshotAgent, RAGMixin):
    """
    Agent to implement Zeroshot and fewshot evaluation with majority vote.
    """
    def __init__(self, 
                text_corpus: pd.DataFrame, 
                llm_prompt: LLMPrompt, 
                fewshot_examples: str = "", 
                embedding_model_name: str="WhereIsAI/UAE-Code-Large-V",
                retriever_num_documents: int = 4,
                use_api: bool | None = True,
                tensor_parallel_size: int | None = 1,
                port:int = 8001,
                ):
        """
        Args:
            fewshot_examples (str): Prompt examples to include in agent prompt.
                If "", the agent is zero-shot. Defaults to "".
            sep (str): The separator used to split the prediction.
                Defaults to `constants.answer_sep`.
        """
        NshotAgent.__init__(self, text_corpus, llm_prompt, fewshot_examples)
        RAGMixin.__init__(self, text_corpus, embedding_model_name, retriever_num_documents, use_api, tensor_parallel_size, port)

    def run(self, 
            llm_chat: LLMChat, 
            question: str, 
            inf_gen_config: InferenceGenerationConfig
            ) -> LLMChatResponse:
        # Relies on the implementation of run in the subclass
        return super().run(llm_chat, question, inf_gen_config)

    async def batch_run(self, 
                        llm_chat: LLMChat, 
                        questions: list[str], 
                        inf_gen_config: InferenceGenerationConfig
                        ) -> list[LLMChatResponse]:
        # Relies on the implementation of batch_run in the subclass
        return await super().batch_run(llm_chat, questions, inf_gen_config)


class CoTRAGAgent(CoTAgent, RAGMixin):
    """
    Agent to implement Zeroshot and fewshot evaluation with majority vote.
    """
    def __init__(self, 
                text_corpus: pd.DataFrame, 
                llm_prompt: LLMPrompt, 
                cot_examples: str = "",
                embedding_model_name: str="WhereIsAI/UAE-Code-Large-V",
                retriever_num_documents: int = 4,
                use_api: bool | None = True,
                tensor_parallel_size: int | None = 1,
                port:int = 8001,
                ):
        """
        Args:
            cot_examples (str): Prompt examples to include in agent prompt.
        """
        CoTAgent.__init__(self, text_corpus, llm_prompt, cot_examples)
        RAGMixin.__init__(self, text_corpus, embedding_model_name, retriever_num_documents, use_api, tensor_parallel_size, port)

    def run(self, 
            llm_chat: LLMChat, 
            question: str, 
            inf_gen_config: InferenceGenerationConfig
            ) -> LLMChatResponse:
        # Relies on the implementation of run in the subclass
        return super().run(llm_chat, question, inf_gen_config)

    async def batch_run(self, 
                        llm_chat: LLMChat, 
                        questions: list[str], 
                        inf_gen_config: InferenceGenerationConfig
                        ) -> list[LLMChatResponse]:
        # Relies on the implementation of batch_run in the subclass
        return await super().batch_run(llm_chat, questions, inf_gen_config)

<<<<<<< HEAD
    async def run(self, llm_chat: LLMChat, question: str, inf_gen_config: InferenceGenerationConfig) -> LLMChatResponse:
=======

class ReasoningAgent(Agent):
    """
    Agent to implement Zeroshot and fewshot evaluation, 
    depending on the input `llm_prompt` on initialization.
    """
    def __init__(self, text_corpus: pd.DataFrame, llm_prompt: LLMPrompt, fewshot_examples: str = ""):
        """
        Args:
            fewshot_examples (str): Prompt examples to include in agent prompt.
                If "", the agent is zero-shot. Defaults to "".
        """
        super().__init__(text_corpus, llm_prompt)
        self.fewshot_examples = fewshot_examples
    def _build_agent_prompt(self, question: str) -> str:
        if hasattr(self, 'embedding_model_name') and self.embedding_model_name is not None:
            evidence = self.get_RAG_evidence(question)
        else:
            evidence = _get_evidence(self.text_corpus)
        if self.fewshot_examples: # Few-shot
            return self.llm_prompt.get_prompt().format(
                evidence=evidence,
                examples=self.fewshot_examples,
                question=question
            )
        else: # Zero-shot
            return self.llm_prompt.get_prompt().format(
                evidence=evidence,
                question=question
            )
    def run(self, llm_chat: LLMChat, question: str, inf_gen_config: InferenceGenerationConfig) -> LLMChatResponse:
>>>>>>> 33131471
        logger.debug(f"\n\t>>> question: {question}\n")
        # Create a conversation with 1 user prompt and initialize agent interactions
        prompt = self._build_agent_prompt(question)
        conv = Conversation(messages=[Message(role="user", content=[ContentTextMessage(text=prompt)])])
        self.agent_interactions = conv
        
        # Generate response
<<<<<<< HEAD
        # Add "\n" to stop_sequences
        # inf_gen_config = inf_gen_config.model_copy(update=dict(stop_sequences=["\n"]), deep=True)
        response = await llm_chat.generate_response(conv, inf_gen_config)

=======
        # # Add "\n" to stop_sequences
        inf_gen_config = inf_gen_config.model_copy(update=dict(stop_sequences=[]), deep=True)
        response = llm_chat.generate_response(conv, inf_gen_config)
>>>>>>> 33131471
        # Update agent's conversation
        self.agent_interactions.messages.append(
            Message(role="assistant", content=[ContentTextMessage(text=response.pred)])
        )
        
        # return response
        try:
            pred = ReasoningAgent.parse_answer(response.pred)
            error = None
        except Exception as e:
            pred = ""
            error = f"<agent_error>{traceback.format_exc()}</agent_error>"
            error = f"<agent_error>{e}</agent_error>"
        return LLMChatResponse(pred=pred, usage=response.usage, error=error)
    
    async def batch_run(self, llm_chat: LLMChat, questions: list[str], inf_gen_config: InferenceGenerationConfig) -> list[LLMChatResponse]:
        logger.debug(f"\n\t>>> questions: {questions}\n")
        # Create a conversation for each user prompt, and initialize agent interactions
        prompts: list[str] = [self._build_agent_prompt(question) for question in questions]
        convs = [
            Conversation(messages=[Message(role="user", content=[ContentTextMessage(text=prompt)])])
            for prompt in prompts
        ]
        self.agent_interactions = convs
        
        # Generate response
        # # Change stop_sequences to "\n"
        inf_gen_config = inf_gen_config.model_copy(update=dict(stop_sequences=[]), deep=True)
        responses = await llm_chat.batch_generate_response(convs, inf_gen_config)
        # Add the responses to the agent's conversations
        for i, response in enumerate(responses):
            self.agent_interactions[i].messages.append(
                Message(role="assistant", content=[ContentTextMessage(text=response.pred)])
            )
        # return responses
                # Parse the responses to extract the answers
        parsed_responses: list[LLMChatResponse] = []
        for response in responses:
            # Try to parse the response, otherwise return an error
            try:
                pred = ReasoningAgent.parse_answer(response.pred)
                error = None
            except Exception as e:
                pred = ""
                error = f"<agent_error>{traceback.format_exc()}</agent_error>"
            parsed_responses.append(
                LLMChatResponse(pred=pred, usage=response.usage, error=error)
            )
        return parsed_responses
    
    
    @classmethod
    def parse_answer(cls, pred: str) -> tuple[str, str]:
        """
        Parse the response to extract the answer using regex.
        The prediction is of the form: "... The answer is <answer>."
        """
        pattern = r"</think>\s*(.+)"
        m = re.search(pattern, pred)
        if m:
            return m.group(1)
        else:
            raise ValueError(f"Answer '{pred}' cannot be parsed.")


class ReasoningRAGAgent(ReasoningAgent, RAGMixin):
    def __init__(self, 
                text_corpus: pd.DataFrame, 
                llm_prompt: LLMPrompt, 
                fewshot_examples: str = "", 
                embedding_model_name: str="WhereIsAI/UAE-Code-Large-V",
                retriever_num_documents: int = 4,
                use_api: bool | None = True,
                tensor_parallel_size: int | None = 1,
                port:int = 8001,
                ):
        """
        Args:
            fewshot_examples (str): Prompt examples to include in agent prompt.
                If "", the agent is zero-shot. Defaults to "".
            sep (str): The separator used to split the prediction.
                Defaults to `constants.answer_sep`.
        """
        ReasoningAgent.__init__(self, text_corpus, llm_prompt, fewshot_examples)
        RAGMixin.__init__(self, text_corpus, embedding_model_name, retriever_num_documents, use_api, tensor_parallel_size, port)

    def run(self, 
            llm_chat: LLMChat, 
            question: str, 
            inf_gen_config: InferenceGenerationConfig
            ) -> LLMChatResponse:
        # Relies on the implementation of run in the subclass
        return super().run(llm_chat, question, inf_gen_config)

    async def batch_run(self, 
                        llm_chat: LLMChat, 
                        questions: list[str], 
                        inf_gen_config: InferenceGenerationConfig
                        ) -> list[LLMChatResponse]:
        # Relies on the implementation of batch_run in the subclass
        return await super().batch_run(llm_chat, questions, inf_gen_config)

#### Utils ####

def format_pred(pred: str) -> str:
    """
    Format the prediction by stripping newlines and spaces.
    """
    return pred.strip("\n").strip().replace("\n", " ")


def _get_evidence(text_corpus: pd.DataFrame) -> str:
    """Utility for constructing evidence
    Returns all articles (concatenated as a string) in the text corpus as evidence.
    """
    return "\n================\n\n".join(text_corpus["article"])


SUPPORTED_METHOD_NAMES: list[str] = [
    "zeroshot",
    "fewshot",
    "zeroshot-sc",
    "fewshot-sc",
    "cot",
    "cot-sc",
    "react",
    "act",
    "react->cot-sc",
    "cot-sc->react",
    "zeroshot-rag",
    "fewshot-rag",
    "cot-rag",
    "reasoning",
    "reasoning-rag",
]


def get_agent(
    method: str,
    text_corpus: pd.DataFrame,
    llm_prompt: LLMPrompt,
    agent_kwargs: dict,
) -> Agent:
    match method:
        case "zeroshot" | "fewshot":
            return NshotAgent(text_corpus, llm_prompt, **agent_kwargs)
        case "zeroshot-sc" | "fewshot-sc":
            return NshotSCAgent(text_corpus, llm_prompt, **agent_kwargs)
        case "cot":
            return CoTAgent(text_corpus, llm_prompt, **agent_kwargs)
        case "cot-sc":
            return CoTSCAgent(text_corpus, llm_prompt, **agent_kwargs)
        case "react":
            return ReactAgent(text_corpus, llm_prompt, **agent_kwargs)
        case "act":
            return ActAgent(text_corpus, llm_prompt, **agent_kwargs)
        case "react->cot-sc":
            return React_CoTSCAgent(text_corpus, llm_prompt, **agent_kwargs)
        case "cot-sc->react":
            return CoTSC_ReactAgent(text_corpus, llm_prompt, **agent_kwargs)
        case "zeroshot-rag" | "fewshot-rag":
            # return RAGAgent(text_corpus, llm_prompt, **agent_kwargs)
            return NshotRAGAgent(text_corpus, llm_prompt, **agent_kwargs)
        case "cot-rag":
            return CoTRAGAgent(text_corpus, llm_prompt, **agent_kwargs)
        case "reasoning":
            return ReasoningAgent(text_corpus, llm_prompt, **agent_kwargs)
        case "reasoning-rag":
            return ReasoningRAGAgent(text_corpus, llm_prompt, **agent_kwargs)
        case _:
            raise ValueError(f"Invalid method: {method}")<|MERGE_RESOLUTION|>--- conflicted
+++ resolved
@@ -2,11 +2,8 @@
 import logging
 import re
 from collections import Counter
-<<<<<<< HEAD
+import traceback
 import asyncio
-=======
-import traceback
->>>>>>> 33131471
 
 import pandas as pd
 
@@ -1022,9 +1019,6 @@
         # Relies on the implementation of batch_run in the subclass
         return await super().batch_run(llm_chat, questions, inf_gen_config)
 
-<<<<<<< HEAD
-    async def run(self, llm_chat: LLMChat, question: str, inf_gen_config: InferenceGenerationConfig) -> LLMChatResponse:
-=======
 
 class ReasoningAgent(Agent):
     """
@@ -1056,7 +1050,6 @@
                 question=question
             )
     def run(self, llm_chat: LLMChat, question: str, inf_gen_config: InferenceGenerationConfig) -> LLMChatResponse:
->>>>>>> 33131471
         logger.debug(f"\n\t>>> question: {question}\n")
         # Create a conversation with 1 user prompt and initialize agent interactions
         prompt = self._build_agent_prompt(question)
@@ -1064,16 +1057,9 @@
         self.agent_interactions = conv
         
         # Generate response
-<<<<<<< HEAD
-        # Add "\n" to stop_sequences
-        # inf_gen_config = inf_gen_config.model_copy(update=dict(stop_sequences=["\n"]), deep=True)
-        response = await llm_chat.generate_response(conv, inf_gen_config)
-
-=======
         # # Add "\n" to stop_sequences
         inf_gen_config = inf_gen_config.model_copy(update=dict(stop_sequences=[]), deep=True)
-        response = llm_chat.generate_response(conv, inf_gen_config)
->>>>>>> 33131471
+        response = await llm_chat.generate_response(conv, inf_gen_config)
         # Update agent's conversation
         self.agent_interactions.messages.append(
             Message(role="assistant", content=[ContentTextMessage(text=response.pred)])
