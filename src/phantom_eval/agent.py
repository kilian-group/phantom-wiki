import abc
import logging
import re
import subprocess
import traceback
from collections import Counter

import openai
import pandas as pd
from langchain_community.vectorstores import FAISS
from langchain_core.embeddings import Embeddings

import phantom_eval.constants as constants
from phantom_eval._types import ContentTextMessage, Conversation, LLMChatResponse, Message
from phantom_eval.gpu_utils import get_gpu_count
from phantom_eval.llm.common import InferenceGenerationConfig, LLMChat, aggregate_usage
from phantom_eval.prompts import LLMPrompt
from phantom_eval.score import normalize_pred

logger = logging.getLogger(__name__)


class Agent(abc.ABC):
    """
    Abstract class for an agent that implements an evaluation method by prompting an LLM.
    """

    def __init__(self, text_corpus: pd.DataFrame, llm_prompt: LLMPrompt):
        """
        Args:
            text_corpus (pd.DataFrame): The text corpus to search for answers.
                Must contain two columns: 'title' and 'article'.
            llm_prompt (LLMPrompt): The prompt to be used by the agent.
        """
        self.text_corpus = text_corpus
        self.llm_prompt = llm_prompt
        self.agent_interactions: Conversation | list[Conversation] = None

    @abc.abstractmethod
    def run(
        self, llm_chat: LLMChat, question: str, inf_gen_config: InferenceGenerationConfig
    ) -> LLMChatResponse:
        """
        Run the agent with an LLM on a given question.
        """

    @abc.abstractmethod
    async def batch_run(
        self, llm_chat: LLMChat, questions: list[str], inf_gen_config: InferenceGenerationConfig
    ) -> list[LLMChatResponse]:
        """
        Asynchronously run the agent with an LLM on a list of questions.
        """

    @abc.abstractmethod
    def _build_agent_prompt(self, question: str) -> str:
        """
        Returns the agent prompt with the given question.
        The prompt may depend on the agent's internal state.
        """

    def reset(self) -> None:
        """
        Reset the agent to its initial state.
        """


class NshotAgent(Agent):
    """
    Agent to implement Zeroshot and fewshot evaluation,
    depending on the input `llm_prompt` on initialization.
    """

    def __init__(
        self,
        text_corpus: pd.DataFrame,
        llm_prompt: LLMPrompt,
        fewshot_examples: str = "",
        prolog_query: bool = False,
    ):
        """
        Args:
            fewshot_examples (str): Prompt examples to include in agent prompt.
                If "", the agent is zero-shot. Defaults to "".
        """
        super().__init__(text_corpus, llm_prompt)
        self.fewshot_examples = fewshot_examples
        self.prolog_query = prolog_query

    def _build_agent_prompt(self, question: str) -> str:
        if hasattr(self, "embedding_model_name") and self.embedding_model_name is not None:
            evidence = self.get_RAG_evidence(question)
        else:
            evidence = _get_evidence(self.text_corpus)
        if self.fewshot_examples:  # Few-shot
            return self.llm_prompt.get_prompt(self.prolog_query).format(
                evidence=evidence, examples=self.fewshot_examples, question=question
            )
        else:  # Zero-shot
            return self.llm_prompt.get_prompt(self.prolog_query).format(evidence=evidence, question=question)

    def run(
        self, llm_chat: LLMChat, question: str, inf_gen_config: InferenceGenerationConfig
    ) -> LLMChatResponse:
        logger.debug(f"\n\t>>> question: {question}\n")

        # Create a conversation with 1 user prompt and initialize agent interactions
        prompt = self._build_agent_prompt(question)
        conv = Conversation(messages=[Message(role="user", content=[ContentTextMessage(text=prompt)])])
        self.agent_interactions = conv

        # Generate response
        if llm_chat.model_name in REASONING_MODELS:
            inf_gen_config = inf_gen_config.model_copy(update=dict(stop_sequences=[]), deep=True)
        else:
            # Add "\n" to stop_sequences
            inf_gen_config = inf_gen_config.model_copy(update=dict(stop_sequences=["\n"]), deep=True)
        response = llm_chat.generate_response(conv, inf_gen_config)

        # Update agent's conversation
        self.agent_interactions.messages.append(
            Message(role="assistant", content=[ContentTextMessage(text=response.pred)])
        )

        if llm_chat.model_name in REASONING_MODELS:
            try:
                pred = NshotAgent.parse_thinking_answer(response.pred)
                error = None
            except Exception as e:
                pred = ""
                error = f"<agent_error>{traceback.format_exc()}</agent_error>"
                error = f"<agent_error>{e}</agent_error>"
            return LLMChatResponse(pred=pred, usage=response.usage, error=error)

        return response

    async def batch_run(
        self, llm_chat: LLMChat, questions: list[str], inf_gen_config: InferenceGenerationConfig
    ) -> list[LLMChatResponse]:
        logger.debug(f"\n\t>>> questions: {questions}\n")

        # Create a conversation for each user prompt, and initialize agent interactions
        prompts: list[str] = [self._build_agent_prompt(question) for question in questions]
        convs = [
            Conversation(messages=[Message(role="user", content=[ContentTextMessage(text=prompt)])])
            for prompt in prompts
        ]
        self.agent_interactions = convs

        # Generate response
        if llm_chat.model_name in REASONING_MODELS:
            inf_gen_config = inf_gen_config.model_copy(update=dict(stop_sequences=[]), deep=True)
        else:
            # Change stop_sequences to "\n"
            inf_gen_config = inf_gen_config.model_copy(update=dict(stop_sequences=["\n"]), deep=True)
        responses = await llm_chat.batch_generate_response(convs, inf_gen_config)

        # Add the responses to the agent's conversations
        for i, response in enumerate(responses):
            self.agent_interactions[i].messages.append(
                Message(role="assistant", content=[ContentTextMessage(text=response.pred)])
            )

        if llm_chat.model_name in REASONING_MODELS:
            parsed_responses: list[LLMChatResponse] = []
            for response in responses:
                # Try to parse the response, otherwise return an error
                try:
                    pred = NshotAgent.parse_thinking_answer(response.pred)
                    error = None
                except Exception:
                    pred = ""
                    error = f"<agent_error>{traceback.format_exc()}</agent_error>"
                parsed_responses.append(LLMChatResponse(pred=pred, usage=response.usage, error=error))
            return parsed_responses

        return responses

    @classmethod
    def parse_thinking_answer(cls, pred: str) -> str:
        """
        Parse the response to extract the answer using regex.
        The prediction is of the form: "</think> ..."
        """
        pattern = r"</think>\s*(.+)"
        m = re.search(pattern, pred)
        if m:
            return m.group(
                1
            )  # return first subgroup of the match https://docs.python.org/3/library/re.html#re.Match
        else:
            raise ValueError(f"Answer '{pred}' cannot be parsed.")


class SCMixin:
    def __init__(self, num_votes: int, sep: str):
        """
        Args:
            num_votes (int): The number of votes to take for the majority vote.
            sep (str): The separator used to split the prediction.
        """
        self.num_votes = num_votes
        self.sep = sep

    def take_majority_vote(self, responses: list[LLMChatResponse], sep: str) -> LLMChatResponse:
        """
        Take the majority vote over all answers from the response predictions.

        Args:
            responses (list[LLMChatResponse]): List of response predictions.
                Each response pred may contain multiple answers e.g. A, B, C.
                So response preds can be like [[A<sep>B], [A<sep>B<sep>C]] where [A<sep>B] is the first
                response pred and [A<sep>B<sep>C] is the second response pred.
            sep (str): The separator used to split the prediction.

        Returns:
            LLMChatResponse: the majority vote as a single string of answers separated by <sep>
                (the output string is in LLMChatResponse.pred).
        """
        n_preds = len(responses)
        preds: list[set[str]] = [normalize_pred(response.pred, sep) for response in responses]
        total_usage: dict = aggregate_usage([response.usage for response in responses])

        # Flatten the list of sets to a single list, e.g. becomes [A, B, A, B, C]
        all_answers: list[str] = [answer for pred in preds for answer in pred]
        vote_counts = Counter(all_answers)

        # Select all answers that have more than n_preds / 2 counts
        majority_responses = [answer for answer, count in vote_counts.items() if count > n_preds / 2]
        error = (
            None
            if len(majority_responses) > 0
            else f"<agent_error>No majority vote found in {vote_counts=}.</agent_error>"
        )

        majority_responses_str = sep.join(majority_responses)
        return LLMChatResponse(pred=majority_responses_str, usage=total_usage, error=error)


class NshotSCAgent(NshotAgent, SCMixin):
    """
    Agent to implement Zeroshot and fewshot evaluation with majority vote.
    """

    def __init__(
        self,
        text_corpus: pd.DataFrame,
        llm_prompt: LLMPrompt,
        fewshot_examples: str = "",
        num_votes: int = 3,
        sep: str = constants.answer_sep,
    ):
        """
        Args:
            fewshot_examples (str): Prompt examples to include in agent prompt.
                If "", the agent is zero-shot. Defaults to "".
            num_votes (int): The number of votes to take for the majority vote.
                Defaults to 3.
            sep (str): The separator used to split the prediction.
                Defaults to `constants.answer_sep`.
        """
        NshotAgent.__init__(self, text_corpus, llm_prompt, fewshot_examples)
        SCMixin.__init__(self, num_votes, sep)

    def run(
        self, llm_chat: LLMChat, question: str, inf_gen_config: InferenceGenerationConfig
    ) -> LLMChatResponse:
        # Relies on the implementation of run in the subclass
        responses: list[LLMChatResponse] = [
            super().run(llm_chat, question, inf_gen_config) for _ in range(self.num_votes)
        ]
        return self.take_majority_vote(responses, self.sep)

    async def batch_run(
        self, llm_chat: LLMChat, questions: list[str], inf_gen_config: InferenceGenerationConfig
    ) -> list[LLMChatResponse]:
        # Relies on the implementation of batch_run in the subclass
        responses: list[list[LLMChatResponse]] = [
            await super().batch_run(llm_chat, questions, inf_gen_config) for _ in range(self.num_votes)
        ]  # shape (num_votes, num_questions)
        # Take majority vote for each question, so transpose the responses list
        transposed_responses = [list(responses_each_question) for responses_each_question in zip(*responses)]
        return [
            self.take_majority_vote(responses_each_question, self.sep)
            for responses_each_question in transposed_responses
        ]


class CoTAgent(Agent):
    def __init__(self, text_corpus: pd.DataFrame, llm_prompt: LLMPrompt, cot_examples: str = ""):
        """
        Args:
            cot_examples (str): Prompt examples to include in agent prompt.
        """
        super().__init__(text_corpus, llm_prompt)
        self.cot_examples = cot_examples

    def run(
        self, llm_chat: LLMChat, question: str, inf_gen_config: InferenceGenerationConfig
    ) -> LLMChatResponse:
        logger.debug(f"\n\t>>> question: {question}\n")

        # Create a conversation with 1 user prompt and initialize agent interactions
        prompt = self._build_agent_prompt(question)
        conv = Conversation(messages=[Message(role="user", content=[ContentTextMessage(text=prompt)])])
        self.agent_interactions = conv

        # Generate response
        response = llm_chat.generate_response(conv, inf_gen_config)

        # Add the response to the agent's conversation
        self.agent_interactions.messages.append(
            Message(role="assistant", content=[ContentTextMessage(text=response.pred)])
        )

        # Parse the response to extract the answer
        try:
            pred = CoTAgent.parse_answer(response.pred)
            error = None
        except Exception as e:
            pred = ""
            error = f"<agent_error>{traceback.format_exc()}</agent_error>"
            error = f"<agent_error>{e}</agent_error>"
        return LLMChatResponse(pred=pred, usage=response.usage, error=error)

    async def batch_run(
        self, llm_chat: LLMChat, questions: list[str], inf_gen_config: InferenceGenerationConfig
    ) -> list[LLMChatResponse]:
        logger.debug(f"\n\t>>> questions: {questions}\n")

        # Create a conversation for each user prompt, and initialize agent interactions
        prompts: list[str] = [self._build_agent_prompt(question) for question in questions]
        convs = [
            Conversation(messages=[Message(role="user", content=[ContentTextMessage(text=prompt)])])
            for prompt in prompts
        ]
        self.agent_interactions = convs

        # Generate response
        responses = await llm_chat.batch_generate_response(convs, inf_gen_config)

        # Add the responses to the agent's conversations
        for i, response in enumerate(responses):
            self.agent_interactions[i].messages.append(
                Message(role="assistant", content=[ContentTextMessage(text=response.pred)])
            )

        # Parse the responses to extract the answers
        parsed_responses: list[LLMChatResponse] = []
        for response in responses:
            # Try to parse the response, otherwise return an error
            try:
                pred = CoTAgent.parse_answer(response.pred)
                error = None
            except Exception:
                pred = ""
                error = f"<agent_error>{traceback.format_exc()}</agent_error>"
            parsed_responses.append(LLMChatResponse(pred=pred, usage=response.usage, error=error))
        return parsed_responses

    def _build_agent_prompt(self, question: str) -> str:
        if hasattr(self, "embedding_model_name") and self.embedding_model_name is not None:
            evidence = self.get_RAG_evidence(question)
        else:
            evidence = _get_evidence(self.text_corpus)
        return self.llm_prompt.get_prompt().format(
            evidence=evidence, examples=self.cot_examples, question=question
        )

    @classmethod
    def parse_answer(cls, pred: str) -> tuple[str, str]:
        """
        Parse the response to extract the answer using regex.
        The prediction is of the form: "... The answer is <answer>."
        """
        pattern = r"[t|T]he answer is (.+)\.\s*$"
        m = re.search(pattern, pred)
        if m:
            return m.group(1)
        else:
            raise ValueError(f"Answer '{pred}' cannot be parsed.")

    def reset(self) -> None:
        self.agent_interactions: Conversation = Conversation(messages=[])


class CoTSCAgent(CoTAgent, SCMixin):
    """
    Agent to implement CoT evaluation with majority vote.
    """

    def __init__(
        self,
        text_corpus: pd.DataFrame,
        llm_prompt: LLMPrompt,
        cot_examples: str = "",
        num_votes: int = 3,
        sep: str = constants.answer_sep,
    ):
        """
        Args:
            cot_examples (str): Prompt examples to include in agent prompt.
                Defaults to "".
            num_votes (int): The number of votes to take for the majority vote.
                Defaults to 3.
            sep (str): The separator used to split the prediction.
                Defaults to `constants.answer_sep`.
        """
        CoTAgent.__init__(self, text_corpus, llm_prompt, cot_examples)
        SCMixin.__init__(self, num_votes, sep)

    def run(
        self, llm_chat: LLMChat, question: str, inf_gen_config: InferenceGenerationConfig
    ) -> LLMChatResponse:
        # Relies on the implementation of run in the subclass
        responses: list[LLMChatResponse] = [
            super().run(llm_chat, question, inf_gen_config) for _ in range(self.num_votes)
        ]
        return self.take_majority_vote(responses, self.sep)

    async def batch_run(
        self, llm_chat: LLMChat, questions: list[str], inf_gen_config: InferenceGenerationConfig
    ) -> list[LLMChatResponse]:
        # Relies on the implementation of batch_run in the subclass
        responses: list[list[LLMChatResponse]] = [
            await super().batch_run(llm_chat, questions, inf_gen_config) for _ in range(self.num_votes)
        ]  # shape (num_votes, num_questions)
        # Take majority vote for each question, so transpose the responses list
        transposed_responses = [list(responses_each_question) for responses_each_question in zip(*responses)]
        return [
            self.take_majority_vote(responses_each_question, self.sep)
            for responses_each_question in transposed_responses
        ]


class ActAgent(Agent):
    def __init__(
        self,
        text_corpus: pd.DataFrame,
        llm_prompt: LLMPrompt,
        max_steps: int = 6,
        act_examples: str = "",
    ):
        """
        Args:
            max_steps (int): The maximum number of steps the agent can take.
                Defaults to 6.
            act_examples (str): Prompt examples to include in agent prompt.
                Defaults to "".
        """
        super().__init__(text_corpus, llm_prompt)
        self.max_steps = max_steps
        self.act_examples = act_examples

        self.reset()

    def reset(self) -> None:
        self.step_round = 1
        self.finished = False
        self.scratchpad: str = ""
        self.agent_interactions: Conversation = Conversation(messages=[])

    def _build_agent_prompt(self, question: str) -> str:
        return self.llm_prompt.get_prompt().format(
            examples=self.act_examples, question=question, scratchpad=self.scratchpad
        )

    async def batch_run(
        self, llm_chat: LLMChat, questions: list[str], inf_gen_config: InferenceGenerationConfig
    ) -> list[LLMChatResponse]:
        raise NotImplementedError("Batch run is not supported for ActAgent.")

    def run(
        self, llm_chat: LLMChat, question: str, inf_gen_config: InferenceGenerationConfig
    ) -> LLMChatResponse:
        logger.debug(f"\n\t>>> question: {question}\n")

        # Add the initial prompt to agent's conversation
        self.agent_interactions.messages.append(
            Message(role="user", content=[ContentTextMessage(text=self._build_agent_prompt(question))])
        )

        total_usage: dict = {}
        while (self.step_round <= self.max_steps) and (not self.finished):
            try:
                response = self._step_action(llm_chat, question, inf_gen_config)
                total_usage = aggregate_usage([total_usage, response.usage])

                response = self._step_observation(response)
                total_usage = aggregate_usage([total_usage, response.usage])
            except Exception:
                response = LLMChatResponse(
                    pred="", usage=total_usage, error=f"<agent_error>{traceback.format_exc()}</agent_error>"
                )
                break

        if (self.step_round > self.max_steps) and (not self.finished):
            response = LLMChatResponse(
                pred="",
                usage=total_usage,
                error=f"<agent_error>Max act steps ({self.max_steps})"
                "reached without finishing.</agent_error>",
            )

        return LLMChatResponse(pred=response.pred, usage=total_usage, error=response.error)

    def _step_action(
        self, llm_chat: LLMChat, question: str, inf_gen_config: InferenceGenerationConfig
    ) -> LLMChatResponse:
        """
        Run the action step of the agent.
        """
        # Stop generating when seeing "Observation" (when action is complete)
        leading_llm_prompt = f"Action {self.step_round}: "
        inf_gen_config = inf_gen_config.model_copy(update=dict(stop_sequences=["Observation"]), deep=True)
        response = self._prompt_agent(llm_chat, question, leading_llm_prompt, inf_gen_config)
        response.pred = leading_llm_prompt + format_pred(response.pred)
        logger.debug(f"\n\t>>> {response.pred}\n")

        # Update scrachpad and agent's conversation
        self.scratchpad += "\n" + response.pred
        self.agent_interactions.messages.append(
            Message(role="assistant", content=[ContentTextMessage(text=response.pred)])
        )
        return response

    def _step_observation(self, response_action: LLMChatResponse) -> LLMChatResponse:
        """
        Run the observation step of the agent and increments the step round.
        NOTE: Returned usage is empty since the LLM is not called.
        """
        action_type, action_arg = ReactAgent.parse_action(response_action.pred)
        match action_type:
            case "Finish":
                self.step_round += 1
                self.finished = True
                return LLMChatResponse(pred=action_arg, usage={})
            case "RetrieveArticle":
                try:
                    # Fetch the article for the requested entity by looking up the title
                    # Indexing 0 raises IndexError if search is empty, i.e. no article found
                    article: str = self.text_corpus.loc[
                        self.text_corpus["title"].str.lower() == action_arg.lower(), "article"
                    ].values[0]
                    observation_str = format_pred(article)
                except IndexError:
                    observation_str = (
                        "No article exists for the requested entity. "
                        "Please try retrieving article for another entity."
                    )
            case "Search":
                # Fetch all article titles that contain the requested attribute
                article_titles: list[str] = self.text_corpus.loc[
                    self.text_corpus["article"].str.lower().str.contains(action_arg.lower()), "title"
                ].tolist()
                if len(article_titles) == 0:
                    observation_str = (
                        "No articles contain the requested attribute. "
                        "Please try searching for another attribute."
                    )
                else:
                    enum_article_titles: str = "\n\n".join(
                        f"({i+1}) {title}" for i, title in enumerate(article_titles)
                    )
                    observation_str = format_pred(enum_article_titles)
            case _:
                observation_str = (
                    "Invalid action. Valid actions are RetrieveArticle[{{entity}}], "
                    "Search[{{attribute}}], and Finish[{{answer}}]."
                )
        observation_for_round = f"Observation {self.step_round}: {observation_str}"
        logger.debug(f"\n\t>>> {observation_for_round}\n")

        # Update scrachpad and agent's conversation
        self.scratchpad += "\n" + observation_for_round
        self.agent_interactions.messages.append(
            Message(role="user", content=[ContentTextMessage(text=observation_for_round)])
        )

        self.step_round += 1
        return LLMChatResponse(pred=observation_for_round, usage={})

    def _prompt_agent(
        self,
        llm_chat: LLMChat,
        question: str,
        llm_leading_prompt: str,
        inf_gen_config: InferenceGenerationConfig,
    ) -> LLMChatResponse:
        """
        Prompt the LLM with the agent's current prompt and the given question.
        `inf_gen_config` is passed to the LLM's generation function.
        """
        # Put the full scratchpad in the prompt and ask the LLM to generate.
        # All of the back and forth conversation so far becomes the user prompt.
        user_message: str = self._build_agent_prompt(question)
        conv: Conversation = Conversation(
            messages=[
                Message(role="user", content=[ContentTextMessage(text=user_message + llm_leading_prompt)])
            ]
        )
        response: LLMChatResponse = llm_chat.generate_response(conv, inf_gen_config)
        return response


class ReactAgent(Agent):
    def __init__(
        self,
        text_corpus: pd.DataFrame,
        llm_prompt: LLMPrompt,
        max_steps: int = 6,
        react_examples: str = "",
    ):
        """
        Args:
            max_steps (int): The maximum number of steps the agent can take.
                Defaults to 6.
            react_examples (str): Prompt examples to include in agent prompt.
                Defaults to "".
        """
        super().__init__(text_corpus, llm_prompt)
        self.max_steps = max_steps
        self.react_examples = react_examples

        self.reset()

    def reset(self) -> None:
        self.step_round = 1
        self.finished = False
        self.scratchpad: str = ""
        self.agent_interactions: Conversation = Conversation(messages=[])

    def _build_agent_prompt(self, question: str) -> str:
        return self.llm_prompt.get_prompt().format(
            examples=self.react_examples, question=question, scratchpad=self.scratchpad
        )

    async def batch_run(
        self, llm_chat: LLMChat, questions: list[str], inf_gen_config: InferenceGenerationConfig
    ) -> list[LLMChatResponse]:
        raise NotImplementedError("Batch run is not supported for ReactAgent.")

    def run(
        self, llm_chat: LLMChat, question: str, inf_gen_config: InferenceGenerationConfig
    ) -> LLMChatResponse:
        logger.debug(f"\n\t>>> question: {question}\n")

        # Add the initial prompt to agent's conversation
        self.agent_interactions.messages.append(
            Message(role="user", content=[ContentTextMessage(text=self._build_agent_prompt(question))])
        )

        total_usage: dict = {}
        while (self.step_round <= self.max_steps) and (not self.finished):
            try:
                response = self._step_thought(llm_chat, question, inf_gen_config)
                total_usage = aggregate_usage([total_usage, response.usage])

                response = self._step_action(llm_chat, question, inf_gen_config)
                total_usage = aggregate_usage([total_usage, response.usage])

                response = self._step_observation(response)
                total_usage = aggregate_usage([total_usage, response.usage])
            except Exception:
                # If an error occurs, return the error message and empty pred
                response = LLMChatResponse(
                    pred="", usage=total_usage, error=f"<agent_error>{traceback.format_exc()}</agent_error>"
                )
                break

        if (self.step_round > self.max_steps) and (not self.finished):
            # If agent exceeds max steps without answer, return the error message and empty pred
            response = LLMChatResponse(
                pred="",
                usage=total_usage,
                error=f"<agent_error>Max react steps ({self.max_steps}) "
                "reached without finishing.</agent_error>",
            )

        return LLMChatResponse(pred=response.pred, usage=total_usage, error=response.error)

    def _step_thought(
        self, llm_chat: LLMChat, question: str, inf_gen_config: InferenceGenerationConfig
    ) -> LLMChatResponse:
        """
        Run the thought step of the agent.
        """
        # Stop generating when seeing "Action" (when thought is complete)
        leading_llm_prompt = f"Thought {self.step_round}: "
        inf_gen_config = inf_gen_config.model_copy(update=dict(stop_sequences=["Action"]), deep=True)
        response = self._prompt_agent(llm_chat, question, leading_llm_prompt, inf_gen_config)
        response.pred = leading_llm_prompt + format_pred(response.pred)
        logger.debug(f"\n\t>>> {response.pred}\n")

        # Update scrachpad and agent's conversation
        self.scratchpad += "\n" + response.pred
        self.agent_interactions.messages.append(
            Message(role="assistant", content=[ContentTextMessage(text=response.pred)])
        )
        return response

    def _step_action(
        self, llm_chat: LLMChat, question: str, inf_gen_config: InferenceGenerationConfig
    ) -> LLMChatResponse:
        """
        Run the action step of the agent.
        """
        # Stop generating when seeing "Observation" (when action is complete)
        leading_llm_prompt = f"Action {self.step_round}: "
        inf_gen_config = inf_gen_config.model_copy(update=dict(stop_sequences=["Observation"]), deep=True)
        response = self._prompt_agent(llm_chat, question, leading_llm_prompt, inf_gen_config)
        response.pred = leading_llm_prompt + format_pred(response.pred)
        logger.debug(f"\n\t>>> {response.pred}\n")

        # Update scrachpad and agent's conversation
        self.scratchpad += "\n" + response.pred
        self.agent_interactions.messages.append(
            Message(role="assistant", content=[ContentTextMessage(text=response.pred)])
        )
        return response

    def _step_observation(self, response_action: LLMChatResponse) -> LLMChatResponse:
        """
        Run the observation step of the agent and increments the step round.
        NOTE: Returned usage is empty since the LLM is not called.
        """
        action_type, action_arg = ReactAgent.parse_action(response_action.pred)
        match action_type:
            case "Finish":
                self.step_round += 1
                self.finished = True
                return LLMChatResponse(pred=action_arg, usage={})
            case "RetrieveArticle":
                try:
                    # Fetch the article for the requested entity by looking up the title
                    # Indexing 0 raises IndexError if search is empty, i.e. no article found
                    article: str = self.text_corpus.loc[
                        self.text_corpus["title"].str.lower() == action_arg.lower(), "article"
                    ].values[0]
                    observation_str = format_pred(article)
                except IndexError:
                    observation_str = (
                        "No article exists for the requested entity. "
                        "Please try retrieving article for another entity."
                    )
            case "Search":
                # Fetch all article titles that contain the requested attribute
                article_titles: list[str] = self.text_corpus.loc[
                    self.text_corpus["article"].str.lower().str.contains(action_arg.lower()), "title"
                ].tolist()
                if len(article_titles) == 0:
                    observation_str = (
                        "No articles contain the requested attribute. "
                        "Please try searching for another attribute."
                    )
                else:
                    enum_article_titles: str = "\n\n".join(
                        f"({i+1}) {title}" for i, title in enumerate(article_titles)
                    )
                    observation_str = format_pred(enum_article_titles)
            case _:
                observation_str = (
                    "Invalid action. Valid actions are RetrieveArticle[{{entity}}], "
                    "Search[{{attribute}}], and Finish[{{answer}}]."
                )
        observation_for_round = f"Observation {self.step_round}: {observation_str}"
        logger.debug(f"\n\t>>> {observation_for_round}\n")

        # Update scrachpad and agent's conversation
        self.scratchpad += "\n" + observation_for_round
        self.agent_interactions.messages.append(
            Message(role="user", content=[ContentTextMessage(text=observation_for_round)])
        )

        self.step_round += 1
        return LLMChatResponse(pred=observation_for_round, usage={})

    def _prompt_agent(
        self,
        llm_chat: LLMChat,
        question: str,
        leading_llm_prompt: str,
        inf_gen_config: InferenceGenerationConfig,
    ) -> LLMChatResponse:
        """
        Prompt the LLM with the agent's current prompt and the given question.
        `inf_gen_config` is passed to the LLM's generation function.
        """
        # Put the full scratchpad in the prompt and ask the LLM to generate.
        # All of the back and forth conversation so far becomes the user prompt.
        user_message: str = self._build_agent_prompt(question)
        conv: Conversation = Conversation(
            messages=[
                Message(
                    role="user", content=[ContentTextMessage(text=user_message + "\n" + leading_llm_prompt)]
                )
            ]
        )
        response: LLMChatResponse = llm_chat.generate_response(conv, inf_gen_config)
        return response

    @classmethod
    def parse_action(cls, action: str) -> tuple[str, str]:
        """
        Returns a tuple of the action type and the argument.
        Correct format: `action_type[<argument>]`.

        Raises:
            ValueError: If the action cannot be parsed.
        """
        # Extract the action type (any word string) and argument (any string within square brackets)
        # argument can be empty as well
        pattern = r"(\w+)\[(.*?)\]"
        m = re.search(pattern, action)

        if m:
            action_type = m.group(1)
            action_arg = m.group(2)

            # Normalize the argument
            action_arg = action_arg.lower()
            return action_type, action_arg
        else:
            raise ValueError(f"Action '{action}' cannot be parsed.")


class React_CoTSCAgent(Agent):
    """
    Agent to implement React->CoTSC evaluation.
    If React agent reaches max steps, run CoTSC agent.
    """

    def __init__(
        self,
        text_corpus: pd.DataFrame,
        react_llm_prompt: LLMPrompt,
        max_steps: int = 6,
        react_examples: str = "",
        cot_llm_prompt: LLMPrompt | None = None,
        cot_examples: str = "",
        num_votes: int = 3,
        sep: str = constants.answer_sep,
        cotsc_inf_temperature: float = constants.inf_temperature_hi,
    ):
        """
        Takes 2 LLM Prompts. Pass the first prompt to the React agent
        and the second prompt to the CoTSC agent.
        Must provide the CoTSC agent prompt, otherwise the agent is not initialized.

        Args:
            max_steps (int): The maximum number of steps the agent can take.
                Defaults to 6.
            react_examples (str): Prompt examples to include in agent prompt.
                Defaults to "".
            cot_llm_prompt (LLMPrompt): The prompt to be used by the CoTSC agent.
                Must be provided.
            cot_examples (str): Prompt examples to include in agent prompt.
                Defaults to "".
            num_votes (int): The number of votes to take for the majority vote.
                Defaults to 3.
            sep (str): The separator used to split the prediction.
                Defaults to `constants.answer_sep`.
            cotsc_inf_temperature (float): The inference temperature to use for CoTSC agent.
                Defaults to `constants.inf_temperature_hi`.
        """
        assert cot_llm_prompt is not None, "CoTSC agent prompt is required."
        super().__init__(text_corpus, react_llm_prompt)
        self.cotsc_inf_temperature = cotsc_inf_temperature
        self.react_agent = ReactAgent(text_corpus, react_llm_prompt, max_steps, react_examples)
        self.cotsc_agent = CoTSCAgent(text_corpus, cot_llm_prompt, cot_examples, num_votes, sep)

        self.reset()

    def reset(self) -> None:
        self.react_agent.reset()
        self.cotsc_agent.reset()
        self.agent_interactions: Conversation = Conversation(messages=[])

    def _build_agent_prompt(self, question: str) -> str:
        # Join the prompts of the React and CoTSC agents
        return (
            self.react_agent._build_agent_prompt(question)
            + "\n\n"
            + self.cotsc_agent._build_agent_prompt(question)
        )

    async def batch_run(
        self, llm_chat: LLMChat, questions: list[str], inf_gen_config: InferenceGenerationConfig
    ) -> list[LLMChatResponse]:
        raise NotImplementedError("Batch run is not supported for React->CoTSCAgent.")

    def run(
        self, llm_chat: LLMChat, question: str, inf_gen_config: InferenceGenerationConfig
    ) -> LLMChatResponse:
        logger.debug(f"\n\t>>> question: {question}\n")

        # Run the React agent. If the React agent reaches max steps, run the CoTSC agent.
        react_response = self.react_agent.run(llm_chat, question, inf_gen_config)
        self.agent_interactions = self.react_agent.agent_interactions
        match react_response.error:
            case None:
                # No error occurred, return the React agent's response
                # None case must be before error_msg case, because "in" operator is used in error_msg case
                return react_response
            case error_msg if "<agent_error>Max react steps" in error_msg:
                # If the React agent reaches max steps, run the CoTSC agent
                cotsc_inf_gen_config = inf_gen_config.model_copy(
                    update=dict(temperature=self.cotsc_inf_temperature), deep=True
                )
                cotsc_response = self.cotsc_agent.run(llm_chat, question, cotsc_inf_gen_config)
                self.agent_interactions.messages.extend(self.cotsc_agent.agent_interactions.messages)

                total_usage = aggregate_usage([react_response.usage, cotsc_response.usage])
                return LLMChatResponse(
                    pred=cotsc_response.pred, usage=total_usage, error=cotsc_response.error
                )
            case _:
                # Error msg is not related to max steps, return react's response and abort
                return react_response


class CoTSC_ReactAgent(Agent):
    """
    Agent to implement CoTSC->React evaluation.
    If CoTSC agent does not get any majority vote answer, run React agent.
    """

    def __init__(
        self,
        text_corpus: pd.DataFrame,
        cot_llm_prompt: LLMPrompt,
        cot_examples: str = "",
        num_votes: int = 3,
        sep: str = constants.answer_sep,
        cotsc_inf_temperature: float = constants.inf_temperature_hi,
        react_llm_prompt: LLMPrompt | None = None,
        max_steps: int = 6,
        react_examples: str = "",
    ):
        """
        Takes 2 LLM Prompts. Pass the first prompt to the CoTSC agent
        and the second prompt to the React agent.
        Must provide the React agent prompt, otherwise the agent is not initialized.

        Args:
            cot_examples (str): Prompt examples to include in agent prompt.
                Defaults to "".
            num_votes (int): The number of votes to take for the majority vote.
                Defaults to 3.
            sep (str): The separator used to split the prediction.
                Defaults to `constants.answer_sep`.
            cotsc_inf_temperature (float): The inference temperature to use for CoTSC agent.
                Defaults to `constants.inf_temperature_hi`.
            react_llm_prompt (LLMPrompt): The prompt to be used by the React agent.
                Must be provided.
            max_steps (int): The maximum number of steps the agent can take.
                Defaults to 6.
            react_examples (str): Prompt examples to include in agent prompt.
                Defaults to "".
        """
        assert react_llm_prompt is not None, "React agent prompt is required."
        super().__init__(text_corpus, cot_llm_prompt)
        self.cotsc_inf_temperature = cotsc_inf_temperature
        self.cotsc_agent = CoTSCAgent(text_corpus, cot_llm_prompt, cot_examples, num_votes, sep)
        self.react_agent = ReactAgent(text_corpus, react_llm_prompt, max_steps, react_examples)

        self.reset()

    def reset(self) -> None:
        self.cotsc_agent.reset()
        self.react_agent.reset()
        self.agent_interactions: Conversation = Conversation(messages=[])

    def _build_agent_prompt(self, question: str) -> str:
        # Join the prompts of the CoTSC and React agents
        return (
            self.cotsc_agent._build_agent_prompt(question)
            + "\n\n"
            + self.react_agent._build_agent_prompt(question)
        )

    async def batch_run(
        self, llm_chat: LLMChat, questions: list[str], inf_gen_config: InferenceGenerationConfig
    ) -> list[LLMChatResponse]:
        raise NotImplementedError("Batch run is not supported for CoTSC->ReactAgent.")

    def run(
        self, llm_chat: LLMChat, question: str, inf_gen_config: InferenceGenerationConfig
    ) -> LLMChatResponse:
        logger.debug(f"\n\t>>> question: {question}\n")

        # Run the CoTSC agent. If the CoTSC agent does not get any majority vote answer, run the React agent.
        cotsc_inf_gen_config = inf_gen_config.model_copy(
            update=dict(temperature=self.cotsc_inf_temperature), deep=True
        )
        cotsc_response = self.cotsc_agent.run(llm_chat, question, cotsc_inf_gen_config)
        self.agent_interactions = self.cotsc_agent.agent_interactions
        match cotsc_response.error:
            case None:
                # No error occurred, return the CoTSC agent's response
                # None case must be before error_msg case, because "in" operator is used in error_msg case
                return cotsc_response
            case error_msg if "<agent_error>No majority vote" in error_msg:
                # The CoTSC agent does not get any majority vote answer, run the React agent
                react_response = self.react_agent.run(llm_chat, question, inf_gen_config)
                self.agent_interactions.messages.extend(self.react_agent.agent_interactions.messages)

                total_usage = aggregate_usage([cotsc_response.usage, react_response.usage])
                return LLMChatResponse(
                    pred=react_response.pred, usage=total_usage, error=react_response.error
                )
            case _:
                # Error msg is not related to majority vote, return CoTSC's response and abort
                return cotsc_response


class CustomEmbeddings(Embeddings):
    def __init__(self, client):
        self.client = client
        self.model = self.client.models.list().data[0].id

    def embed_documents(self, texts: list[str]) -> list[list[float]]:
        """Embed search docs."""
        return [obj.embedding for obj in self.client.embeddings.create(input=texts, model=self.model).data]

    def embed_query(self, text: str) -> list[float]:
        """Embed query text."""
        return self.embed_documents([text])[0]


class RAGMixin:
    def __init__(
        self,
        text_corpus: pd.DataFrame,
        embedding_model_name: str = "whereisai/uae-large-v1",
        retriever_num_documents: int = 4,
        tensor_parallel_size: int | None = 1,
        port: int = 8001,
    ):
        """
        Args:
            embedding_model_name (str): The embedding method for the vector database.
                Defaults to WhereIsAI/UAE-Code-Large-V. All VLLM models are supported.
            retriever_num_documents (int): Number of documents retrieved.
                Defaults to 4. See
                https://api.python.langchain.com/en/latest/vectorstores/langchain_community.vectorstores.
                faiss.FAISS.html#langchain_community.vectorstores.faiss.FAISS.as_retriever for other options.
        """

        self.embedding_model_name = embedding_model_name
        texts = self.text_corpus["article"].tolist()

        # launch server
        subprocess.call(
            [
                "./src/phantom_eval/launch_embedding_server.sh",
                embedding_model_name,
                str(port),
                str(get_gpu_count() - 1),
            ]
        )

        # build retriever
        BASE_URL = f"http://0.0.0.0:{port}/v1"
        API_KEY = "token-abc123"
        client = openai.OpenAI(
            base_url=BASE_URL,
            api_key=API_KEY,
        )
        embeddings = CustomEmbeddings(client)
        vectorstore = FAISS.from_texts(texts, embeddings)
        self.retriever = vectorstore.as_retriever(search_kwargs={"k": retriever_num_documents})

    def get_RAG_evidence(self, question: str) -> str:
        """
        Returns retrieved articles in the text corpus as evidence.
        """
        self.format_RAG_docs = lambda docs: "\n================\n\n".join(doc.page_content for doc in docs)
        evidence = self.format_RAG_docs(self.retriever.invoke(question))
        return evidence


class NshotRAGAgent(NshotAgent, RAGMixin):
    """
    Agent to implement Zeroshot and fewshot evaluation with majority vote.
    """

    def __init__(
        self,
        text_corpus: pd.DataFrame,
        llm_prompt: LLMPrompt,
        fewshot_examples: str = "",
        embedding_model_name: str = "WhereIsAI/UAE-Code-Large-V",
        retriever_num_documents: int = 4,
        tensor_parallel_size: int | None = 1,
        port: int = 8001,
    ):
        """
        Args:
            fewshot_examples (str): Prompt examples to include in agent prompt.
                If "", the agent is zero-shot. Defaults to "".
            sep (str): The separator used to split the prediction.
                Defaults to `constants.answer_sep`.
        """
        NshotAgent.__init__(self, text_corpus, llm_prompt, fewshot_examples)
        RAGMixin.__init__(
            self, text_corpus, embedding_model_name, retriever_num_documents, tensor_parallel_size, port
        )

    def run(
        self, llm_chat: LLMChat, question: str, inf_gen_config: InferenceGenerationConfig
    ) -> LLMChatResponse:
        # Relies on the implementation of run in the subclass
        return super().run(llm_chat, question, inf_gen_config)

    async def batch_run(
        self, llm_chat: LLMChat, questions: list[str], inf_gen_config: InferenceGenerationConfig
    ) -> list[LLMChatResponse]:
        # Relies on the implementation of batch_run in the subclass
        return await super().batch_run(llm_chat, questions, inf_gen_config)


class CoTRAGAgent(CoTAgent, RAGMixin):
    """
    Agent to implement Zeroshot and fewshot evaluation with majority vote.
    """

    def __init__(
        self,
        text_corpus: pd.DataFrame,
        llm_prompt: LLMPrompt,
        cot_examples: str = "",
        embedding_model_name: str = "WhereIsAI/UAE-Code-Large-V",
        retriever_num_documents: int = 4,
        tensor_parallel_size: int | None = 1,
        port: int = 8001,
    ):
        """
        Args:
            cot_examples (str): Prompt examples to include in agent prompt.
        """
        CoTAgent.__init__(self, text_corpus, llm_prompt, cot_examples)
        RAGMixin.__init__(
            self, text_corpus, embedding_model_name, retriever_num_documents, tensor_parallel_size, port
        )

<<<<<<< HEAD
class CoTReasoningAgent(Agent):
    """
    Agent to implement chain ot thought evaluation for reasoning model, 
    depending on the input `llm_prompt` on initialization.
    """
    def __init__(self, text_corpus: pd.DataFrame, llm_prompt: LLMPrompt, cot_examples: str = ""):
        """
        Args:
            fewshot_examples (str): Prompt examples to include in agent prompt.
                If "", the agent is zero-shot. Defaults to "".
        """
        super().__init__(text_corpus, llm_prompt)
        self.cot_examples = cot_examples
    def _build_agent_prompt(self, question: str) -> str:
        if hasattr(self, 'embedding_model_name') and self.embedding_model_name is not None:
            evidence = self.get_RAG_evidence(question)
        else:
            evidence = _get_evidence(self.text_corpus)
        if self.cot_examples: # Few-shot
            return self.llm_prompt.get_prompt().format(
                evidence=evidence,
                examples=self.cot_examples,
                question=question
            )
        # else: # Zero-shot
        #     return self.llm_prompt.get_prompt().format(
        #         evidence=evidence,
        #         question=question
        #     )
    def run(self, llm_chat: LLMChat, question: str, inf_gen_config: InferenceGenerationConfig) -> LLMChatResponse:
        logger.debug(f"\n\t>>> question: {question}\n")
        # Create a conversation with 1 user prompt and initialize agent interactions
        prompt = self._build_agent_prompt(question)
        conv = Conversation(messages=[Message(role="user", content=[ContentTextMessage(text=prompt)])])
        self.agent_interactions = conv
        
        # Generate response
        inf_gen_config = inf_gen_config.model_copy(update=dict(stop_sequences=[]), deep=True) # remove \n from stop sequences
        response = llm_chat.generate_response(conv, inf_gen_config)

        # Update agent's conversation
        self.agent_interactions.messages.append(
            Message(role="assistant", content=[ContentTextMessage(text=response.pred)])
        )
        
        # return response
        try:
            pred = CoTReasoningAgent.parse_answer(response.pred)
            error = None
        except Exception as e:
            pred = ""
            error = f"<agent_error>{traceback.format_exc()}</agent_error>"
            error = f"<agent_error>{e}</agent_error>"
        return LLMChatResponse(pred=pred, usage=response.usage, error=error)
    
    async def batch_run(self, llm_chat: LLMChat, questions: list[str], inf_gen_config: InferenceGenerationConfig) -> list[LLMChatResponse]:
        logger.debug(f"\n\t>>> questions: {questions}\n")
        # Create a conversation for each user prompt, and initialize agent interactions
        prompts: list[str] = [self._build_agent_prompt(question) for question in questions]
        convs = [
            Conversation(messages=[Message(role="user", content=[ContentTextMessage(text=prompt)])])
            for prompt in prompts
        ]
        self.agent_interactions = convs
        
        # Generate response
        inf_gen_config = inf_gen_config.model_copy(update=dict(stop_sequences=[]), deep=True) # remove \n from stop sequences
        responses = await llm_chat.batch_generate_response(convs, inf_gen_config)

        # Add the responses to the agent's conversations
        for i, response in enumerate(responses):
            self.agent_interactions[i].messages.append(
                Message(role="assistant", content=[ContentTextMessage(text=response.pred)])
            )
        # return responses
                # Parse the responses to extract the answers
        parsed_responses: list[LLMChatResponse] = []
        for response in responses:
            # Try to parse the response, otherwise return an error
            try:
                pred = CoTReasoningAgent.parse_answer(response.pred)
                error = None
            except Exception as e:
                pred = ""
                error = f"<agent_error>{traceback.format_exc()}</agent_error>"
            parsed_responses.append(
                LLMChatResponse(pred=pred, usage=response.usage, error=error)
            )
        return parsed_responses
    
    
    @classmethod
    def parse_answer(cls, pred: str) -> tuple[str, str]:
        """
        Parse the response to extract the answer using regex.
        The prediction is of the form: "... The answer is <answer>."
        """
        pattern = r"</think>.*[tT]he answer is \s*(.+)\."
        m = re.search(pattern, pred, re.DOTALL) # re.DOTALL to match newlines as well
        if m:
            return m.group(1)
        else:
            raise ValueError(f"Answer '{pred}' cannot be parsed.")


class ReasoningRAGAgent(ReasoningAgent, RAGMixin):
    def __init__(self, 
                text_corpus: pd.DataFrame, 
                llm_prompt: LLMPrompt, 
                fewshot_examples: str = "", 
                embedding_model_name: str="WhereIsAI/UAE-Code-Large-V",
                retriever_num_documents: int = 4,
                use_api: bool | None = True,
                tensor_parallel_size: int | None = 1,
                port:int = 8001,
                ):
        """
        Args:
            fewshot_examples (str): Prompt examples to include in agent prompt.
                If "", the agent is zero-shot. Defaults to "".
            sep (str): The separator used to split the prediction.
                Defaults to `constants.answer_sep`.
        """
        ReasoningAgent.__init__(self, text_corpus, llm_prompt, fewshot_examples)
        RAGMixin.__init__(self, text_corpus, embedding_model_name, retriever_num_documents, use_api, tensor_parallel_size, port)

    def run(self, 
            llm_chat: LLMChat, 
            question: str, 
            inf_gen_config: InferenceGenerationConfig
            ) -> LLMChatResponse:
=======
    def run(
        self, llm_chat: LLMChat, question: str, inf_gen_config: InferenceGenerationConfig
    ) -> LLMChatResponse:
>>>>>>> 5d1a5a18
        # Relies on the implementation of run in the subclass
        return super().run(llm_chat, question, inf_gen_config)

    async def batch_run(
        self, llm_chat: LLMChat, questions: list[str], inf_gen_config: InferenceGenerationConfig
    ) -> list[LLMChatResponse]:
        # Relies on the implementation of batch_run in the subclass
        return await super().batch_run(llm_chat, questions, inf_gen_config)


<<<<<<< HEAD
class ReasoningRAGAgent(ReasoningAgent, RAGMixin):
    def __init__(self, 
                text_corpus: pd.DataFrame, 
                llm_prompt: LLMPrompt, 
                fewshot_examples: str = "", 
                embedding_model_name: str="WhereIsAI/UAE-Code-Large-V",
                retriever_num_documents: int = 4,
                use_api: bool | None = True,
                tensor_parallel_size: int | None = 1,
                port:int = 8001,
                ):
        """
        Args:
            fewshot_examples (str): Prompt examples to include in agent prompt.
                If "", the agent is zero-shot. Defaults to "".
            sep (str): The separator used to split the prediction.
                Defaults to `constants.answer_sep`.
        """
        ReasoningAgent.__init__(self, text_corpus, llm_prompt, fewshot_examples)
        RAGMixin.__init__(self, text_corpus, embedding_model_name, retriever_num_documents, use_api, tensor_parallel_size, port)

    def run(self, 
            llm_chat: LLMChat, 
            question: str, 
            inf_gen_config: InferenceGenerationConfig
            ) -> LLMChatResponse:
        # Relies on the implementation of run in the subclass
        return super().run(llm_chat, question, inf_gen_config)

    async def batch_run(self, 
                        llm_chat: LLMChat, 
                        questions: list[str], 
                        inf_gen_config: InferenceGenerationConfig
                        ) -> list[LLMChatResponse]:
        # Relies on the implementation of batch_run in the subclass
        return await super().batch_run(llm_chat, questions, inf_gen_config)


class CoTReasoningRAGAgent(CoTReasoningAgent, RAGMixin):
    def __init__(self, 
                text_corpus: pd.DataFrame, 
                llm_prompt: LLMPrompt, 
                cot_examples: str = "", 
                embedding_model_name: str="WhereIsAI/UAE-Code-Large-V",
                retriever_num_documents: int = 4,
                use_api: bool | None = True,
                tensor_parallel_size: int | None = 1,
                port:int = 8001,
                ):
        """
        Args:
            cot_examples (str): Prompt examples to include in agent prompt.
                If "", the agent is zero-shot. Defaults to "".
            sep (str): The separator used to split the prediction.
                Defaults to `constants.answer_sep`.
        """
        CoTReasoningAgent.__init__(self, text_corpus, llm_prompt, cot_examples)
        RAGMixin.__init__(self, text_corpus, embedding_model_name, retriever_num_documents, use_api, tensor_parallel_size, port)

    def run(self, 
            llm_chat: LLMChat, 
            question: str, 
            inf_gen_config: InferenceGenerationConfig
            ) -> LLMChatResponse:
        # Relies on the implementation of run in the subclass
        return super().run(llm_chat, question, inf_gen_config)

    async def batch_run(self, 
                        llm_chat: LLMChat, 
                        questions: list[str], 
                        inf_gen_config: InferenceGenerationConfig
                        ) -> list[LLMChatResponse]:
        # Relies on the implementation of batch_run in the subclass
        return await super().batch_run(llm_chat, questions, inf_gen_config)

=======
>>>>>>> 5d1a5a18
#### Utils ####


def format_pred(pred: str) -> str:
    """
    Format the prediction by stripping newlines and spaces.
    """
    return pred.strip("\n").strip().replace("\n", " ")


def _get_evidence(text_corpus: pd.DataFrame) -> str:
    """Utility for constructing evidence
    Returns all articles (concatenated as a string) in the text corpus as evidence.
    """
    return "\n================\n\n".join(text_corpus["article"])


SUPPORTED_METHOD_NAMES: list[str] = [
    "zeroshot",
    "fewshot",
    "zeroshot-sc",
    "fewshot-sc",
    "cot",
    "cot-sc",
    "react",
    "act",
    "react->cot-sc",
    "cot-sc->react",
    "zeroshot-rag",
    "fewshot-rag",
    "cot-rag",
<<<<<<< HEAD
    "reasoning",
    "reasoning-rag",
    "cot-reasoning",
    "cot-rag-reasoning",
=======
]

REASONING_MODELS: list[str] = [
    "deepseek-ai/deepseek-r1-distill-qwen-32b",
>>>>>>> 5d1a5a18
]


def get_agent(
    method: str,
    text_corpus: pd.DataFrame,
    llm_prompt: LLMPrompt,
    agent_kwargs: dict,
) -> Agent:
    match method:
        case "zeroshot" | "fewshot":
            return NshotAgent(text_corpus, llm_prompt, **agent_kwargs)
        case "zeroshot-sc" | "fewshot-sc":
            return NshotSCAgent(text_corpus, llm_prompt, **agent_kwargs)
        case "cot":
            return CoTAgent(text_corpus, llm_prompt, **agent_kwargs)
        case "cot-sc":
            return CoTSCAgent(text_corpus, llm_prompt, **agent_kwargs)
        case "react":
            return ReactAgent(text_corpus, llm_prompt, **agent_kwargs)
        case "act":
            return ActAgent(text_corpus, llm_prompt, **agent_kwargs)
        case "react->cot-sc":
            return React_CoTSCAgent(text_corpus, llm_prompt, **agent_kwargs)
        case "cot-sc->react":
            return CoTSC_ReactAgent(text_corpus, llm_prompt, **agent_kwargs)
        case "zeroshot-rag" | "fewshot-rag":
            return NshotRAGAgent(text_corpus, llm_prompt, **agent_kwargs)
        case "cot-rag":
            return CoTRAGAgent(text_corpus, llm_prompt, **agent_kwargs)
<<<<<<< HEAD
        case "reasoning":
            return ReasoningAgent(text_corpus, llm_prompt, **agent_kwargs)
        case "reasoning-rag":
            return ReasoningRAGAgent(text_corpus, llm_prompt, **agent_kwargs)
        case "cot-reasoning":
            return CoTReasoningAgent(text_corpus, llm_prompt, **agent_kwargs)
        case "cot-rag-reasoning":
            return CoTReasoningRAGAgent(text_corpus, llm_prompt, **agent_kwargs)
=======
>>>>>>> 5d1a5a18
        case _:
            raise ValueError(f"Invalid method: {method}")<|MERGE_RESOLUTION|>--- conflicted
+++ resolved
@@ -1144,12 +1144,13 @@
             self, text_corpus, embedding_model_name, retriever_num_documents, tensor_parallel_size, port
         )
 
-<<<<<<< HEAD
+
 class CoTReasoningAgent(Agent):
     """
-    Agent to implement chain ot thought evaluation for reasoning model, 
+    Agent to implement chain of thought evaluation for reasoning model,
     depending on the input `llm_prompt` on initialization.
     """
+
     def __init__(self, text_corpus: pd.DataFrame, llm_prompt: LLMPrompt, cot_examples: str = ""):
         """
         Args:
@@ -1158,38 +1159,42 @@
         """
         super().__init__(text_corpus, llm_prompt)
         self.cot_examples = cot_examples
+
     def _build_agent_prompt(self, question: str) -> str:
-        if hasattr(self, 'embedding_model_name') and self.embedding_model_name is not None:
+        if hasattr(self, "embedding_model_name") and self.embedding_model_name is not None:
             evidence = self.get_RAG_evidence(question)
         else:
             evidence = _get_evidence(self.text_corpus)
-        if self.cot_examples: # Few-shot
+        if self.cot_examples:  # Few-shot
             return self.llm_prompt.get_prompt().format(
-                evidence=evidence,
-                examples=self.cot_examples,
-                question=question
+                evidence=evidence, examples=self.cot_examples, question=question
             )
         # else: # Zero-shot
         #     return self.llm_prompt.get_prompt().format(
         #         evidence=evidence,
         #         question=question
         #     )
-    def run(self, llm_chat: LLMChat, question: str, inf_gen_config: InferenceGenerationConfig) -> LLMChatResponse:
+
+    def run(
+        self, llm_chat: LLMChat, question: str, inf_gen_config: InferenceGenerationConfig
+    ) -> LLMChatResponse:
         logger.debug(f"\n\t>>> question: {question}\n")
         # Create a conversation with 1 user prompt and initialize agent interactions
         prompt = self._build_agent_prompt(question)
         conv = Conversation(messages=[Message(role="user", content=[ContentTextMessage(text=prompt)])])
         self.agent_interactions = conv
-        
+
         # Generate response
-        inf_gen_config = inf_gen_config.model_copy(update=dict(stop_sequences=[]), deep=True) # remove \n from stop sequences
+        inf_gen_config = inf_gen_config.model_copy(
+            update=dict(stop_sequences=[]), deep=True
+        )  # remove \n from stop sequences
         response = llm_chat.generate_response(conv, inf_gen_config)
 
         # Update agent's conversation
         self.agent_interactions.messages.append(
             Message(role="assistant", content=[ContentTextMessage(text=response.pred)])
         )
-        
+
         # return response
         try:
             pred = CoTReasoningAgent.parse_answer(response.pred)
@@ -1199,8 +1204,10 @@
             error = f"<agent_error>{traceback.format_exc()}</agent_error>"
             error = f"<agent_error>{e}</agent_error>"
         return LLMChatResponse(pred=pred, usage=response.usage, error=error)
-    
-    async def batch_run(self, llm_chat: LLMChat, questions: list[str], inf_gen_config: InferenceGenerationConfig) -> list[LLMChatResponse]:
+
+    async def batch_run(
+        self, llm_chat: LLMChat, questions: list[str], inf_gen_config: InferenceGenerationConfig
+    ) -> list[LLMChatResponse]:
         logger.debug(f"\n\t>>> questions: {questions}\n")
         # Create a conversation for each user prompt, and initialize agent interactions
         prompts: list[str] = [self._build_agent_prompt(question) for question in questions]
@@ -1209,9 +1216,11 @@
             for prompt in prompts
         ]
         self.agent_interactions = convs
-        
+
         # Generate response
-        inf_gen_config = inf_gen_config.model_copy(update=dict(stop_sequences=[]), deep=True) # remove \n from stop sequences
+        inf_gen_config = inf_gen_config.model_copy(
+            update=dict(stop_sequences=[]), deep=True
+        )  # remove \n from stop sequences
         responses = await llm_chat.batch_generate_response(convs, inf_gen_config)
 
         # Add the responses to the agent's conversations
@@ -1220,7 +1229,7 @@
                 Message(role="assistant", content=[ContentTextMessage(text=response.pred)])
             )
         # return responses
-                # Parse the responses to extract the answers
+        # Parse the responses to extract the answers
         parsed_responses: list[LLMChatResponse] = []
         for response in responses:
             # Try to parse the response, otherwise return an error
@@ -1230,12 +1239,9 @@
             except Exception as e:
                 pred = ""
                 error = f"<agent_error>{traceback.format_exc()}</agent_error>"
-            parsed_responses.append(
-                LLMChatResponse(pred=pred, usage=response.usage, error=error)
-            )
+            parsed_responses.append(LLMChatResponse(pred=pred, usage=response.usage, error=error))
         return parsed_responses
-    
-    
+
     @classmethod
     def parse_answer(cls, pred: str) -> tuple[str, str]:
         """
@@ -1243,7 +1249,7 @@
         The prediction is of the form: "... The answer is <answer>."
         """
         pattern = r"</think>.*[tT]he answer is \s*(.+)\."
-        m = re.search(pattern, pred, re.DOTALL) # re.DOTALL to match newlines as well
+        m = re.search(pattern, pred, re.DOTALL)  # re.DOTALL to match newlines as well
         if m:
             return m.group(1)
         else:
@@ -1251,16 +1257,17 @@
 
 
 class ReasoningRAGAgent(ReasoningAgent, RAGMixin):
-    def __init__(self, 
-                text_corpus: pd.DataFrame, 
-                llm_prompt: LLMPrompt, 
-                fewshot_examples: str = "", 
-                embedding_model_name: str="WhereIsAI/UAE-Code-Large-V",
-                retriever_num_documents: int = 4,
-                use_api: bool | None = True,
-                tensor_parallel_size: int | None = 1,
-                port:int = 8001,
-                ):
+    def __init__(
+        self,
+        text_corpus: pd.DataFrame,
+        llm_prompt: LLMPrompt,
+        fewshot_examples: str = "",
+        embedding_model_name: str = "WhereIsAI/UAE-Code-Large-V",
+        retriever_num_documents: int = 4,
+        use_api: bool | None = True,
+        tensor_parallel_size: int | None = 1,
+        port: int = 8001,
+    ):
         """
         Args:
             fewshot_examples (str): Prompt examples to include in agent prompt.
@@ -1269,18 +1276,19 @@
                 Defaults to `constants.answer_sep`.
         """
         ReasoningAgent.__init__(self, text_corpus, llm_prompt, fewshot_examples)
-        RAGMixin.__init__(self, text_corpus, embedding_model_name, retriever_num_documents, use_api, tensor_parallel_size, port)
-
-    def run(self, 
-            llm_chat: LLMChat, 
-            question: str, 
-            inf_gen_config: InferenceGenerationConfig
-            ) -> LLMChatResponse:
-=======
+        RAGMixin.__init__(
+            self,
+            text_corpus,
+            embedding_model_name,
+            retriever_num_documents,
+            use_api,
+            tensor_parallel_size,
+            port,
+        )
+
     def run(
         self, llm_chat: LLMChat, question: str, inf_gen_config: InferenceGenerationConfig
     ) -> LLMChatResponse:
->>>>>>> 5d1a5a18
         # Relies on the implementation of run in the subclass
         return super().run(llm_chat, question, inf_gen_config)
 
@@ -1291,18 +1299,18 @@
         return await super().batch_run(llm_chat, questions, inf_gen_config)
 
 
-<<<<<<< HEAD
 class ReasoningRAGAgent(ReasoningAgent, RAGMixin):
-    def __init__(self, 
-                text_corpus: pd.DataFrame, 
-                llm_prompt: LLMPrompt, 
-                fewshot_examples: str = "", 
-                embedding_model_name: str="WhereIsAI/UAE-Code-Large-V",
-                retriever_num_documents: int = 4,
-                use_api: bool | None = True,
-                tensor_parallel_size: int | None = 1,
-                port:int = 8001,
-                ):
+    def __init__(
+        self,
+        text_corpus: pd.DataFrame,
+        llm_prompt: LLMPrompt,
+        fewshot_examples: str = "",
+        embedding_model_name: str = "WhereIsAI/UAE-Code-Large-V",
+        retriever_num_documents: int = 4,
+        use_api: bool | None = True,
+        tensor_parallel_size: int | None = 1,
+        port: int = 8001,
+    ):
         """
         Args:
             fewshot_examples (str): Prompt examples to include in agent prompt.
@@ -1311,36 +1319,41 @@
                 Defaults to `constants.answer_sep`.
         """
         ReasoningAgent.__init__(self, text_corpus, llm_prompt, fewshot_examples)
-        RAGMixin.__init__(self, text_corpus, embedding_model_name, retriever_num_documents, use_api, tensor_parallel_size, port)
-
-    def run(self, 
-            llm_chat: LLMChat, 
-            question: str, 
-            inf_gen_config: InferenceGenerationConfig
-            ) -> LLMChatResponse:
+        RAGMixin.__init__(
+            self,
+            text_corpus,
+            embedding_model_name,
+            retriever_num_documents,
+            use_api,
+            tensor_parallel_size,
+            port,
+        )
+
+    def run(
+        self, llm_chat: LLMChat, question: str, inf_gen_config: InferenceGenerationConfig
+    ) -> LLMChatResponse:
         # Relies on the implementation of run in the subclass
         return super().run(llm_chat, question, inf_gen_config)
 
-    async def batch_run(self, 
-                        llm_chat: LLMChat, 
-                        questions: list[str], 
-                        inf_gen_config: InferenceGenerationConfig
-                        ) -> list[LLMChatResponse]:
+    async def batch_run(
+        self, llm_chat: LLMChat, questions: list[str], inf_gen_config: InferenceGenerationConfig
+    ) -> list[LLMChatResponse]:
         # Relies on the implementation of batch_run in the subclass
         return await super().batch_run(llm_chat, questions, inf_gen_config)
 
 
 class CoTReasoningRAGAgent(CoTReasoningAgent, RAGMixin):
-    def __init__(self, 
-                text_corpus: pd.DataFrame, 
-                llm_prompt: LLMPrompt, 
-                cot_examples: str = "", 
-                embedding_model_name: str="WhereIsAI/UAE-Code-Large-V",
-                retriever_num_documents: int = 4,
-                use_api: bool | None = True,
-                tensor_parallel_size: int | None = 1,
-                port:int = 8001,
-                ):
+    def __init__(
+        self,
+        text_corpus: pd.DataFrame,
+        llm_prompt: LLMPrompt,
+        cot_examples: str = "",
+        embedding_model_name: str = "WhereIsAI/UAE-Code-Large-V",
+        retriever_num_documents: int = 4,
+        use_api: bool | None = True,
+        tensor_parallel_size: int | None = 1,
+        port: int = 8001,
+    ):
         """
         Args:
             cot_examples (str): Prompt examples to include in agent prompt.
@@ -1349,26 +1362,29 @@
                 Defaults to `constants.answer_sep`.
         """
         CoTReasoningAgent.__init__(self, text_corpus, llm_prompt, cot_examples)
-        RAGMixin.__init__(self, text_corpus, embedding_model_name, retriever_num_documents, use_api, tensor_parallel_size, port)
-
-    def run(self, 
-            llm_chat: LLMChat, 
-            question: str, 
-            inf_gen_config: InferenceGenerationConfig
-            ) -> LLMChatResponse:
+        RAGMixin.__init__(
+            self,
+            text_corpus,
+            embedding_model_name,
+            retriever_num_documents,
+            use_api,
+            tensor_parallel_size,
+            port,
+        )
+
+    def run(
+        self, llm_chat: LLMChat, question: str, inf_gen_config: InferenceGenerationConfig
+    ) -> LLMChatResponse:
         # Relies on the implementation of run in the subclass
         return super().run(llm_chat, question, inf_gen_config)
 
-    async def batch_run(self, 
-                        llm_chat: LLMChat, 
-                        questions: list[str], 
-                        inf_gen_config: InferenceGenerationConfig
-                        ) -> list[LLMChatResponse]:
+    async def batch_run(
+        self, llm_chat: LLMChat, questions: list[str], inf_gen_config: InferenceGenerationConfig
+    ) -> list[LLMChatResponse]:
         # Relies on the implementation of batch_run in the subclass
         return await super().batch_run(llm_chat, questions, inf_gen_config)
 
-=======
->>>>>>> 5d1a5a18
+
 #### Utils ####
 
 
@@ -1400,17 +1416,10 @@
     "zeroshot-rag",
     "fewshot-rag",
     "cot-rag",
-<<<<<<< HEAD
-    "reasoning",
-    "reasoning-rag",
-    "cot-reasoning",
-    "cot-rag-reasoning",
-=======
 ]
 
 REASONING_MODELS: list[str] = [
     "deepseek-ai/deepseek-r1-distill-qwen-32b",
->>>>>>> 5d1a5a18
 ]
 
 
@@ -1441,16 +1450,5 @@
             return NshotRAGAgent(text_corpus, llm_prompt, **agent_kwargs)
         case "cot-rag":
             return CoTRAGAgent(text_corpus, llm_prompt, **agent_kwargs)
-<<<<<<< HEAD
-        case "reasoning":
-            return ReasoningAgent(text_corpus, llm_prompt, **agent_kwargs)
-        case "reasoning-rag":
-            return ReasoningRAGAgent(text_corpus, llm_prompt, **agent_kwargs)
-        case "cot-reasoning":
-            return CoTReasoningAgent(text_corpus, llm_prompt, **agent_kwargs)
-        case "cot-rag-reasoning":
-            return CoTReasoningRAGAgent(text_corpus, llm_prompt, **agent_kwargs)
-=======
->>>>>>> 5d1a5a18
         case _:
             raise ValueError(f"Invalid method: {method}")