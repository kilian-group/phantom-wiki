--- conflicted
+++ resolved
@@ -115,8 +115,6 @@
             Message(role="assistant", content=[ContentTextMessage(text=response.pred)])
         )
 
-<<<<<<< HEAD
-=======
         if llm_chat.model_name in REASONING_MODELS:
             try:
                 pred = NshotAgent.parse_thinking_answer(response.pred)
@@ -126,8 +124,7 @@
                 error = f"<agent_error>{traceback.format_exc()}</agent_error>"
                 error = f"<agent_error>{e}</agent_error>"
             return LLMChatResponse(pred=pred, usage=response.usage, error=error)
-        
->>>>>>> 0b86375a
+
         return response
 
     async def batch_run(
@@ -164,16 +161,14 @@
                 try:
                     pred = NshotAgent.parse_thinking_answer(response.pred)
                     error = None
-                except Exception as e:
+                except Exception:
                     pred = ""
                     error = f"<agent_error>{traceback.format_exc()}</agent_error>"
-                parsed_responses.append(
-                    LLMChatResponse(pred=pred, usage=response.usage, error=error)
-                )
+                parsed_responses.append(LLMChatResponse(pred=pred, usage=response.usage, error=error))
             return parsed_responses
-        
+
         return responses
-    
+
     @classmethod
     def parse_thinking_answer(cls, pred: str) -> str:
         """
@@ -183,7 +178,9 @@
         pattern = r"</think>\s*(.+)"
         m = re.search(pattern, pred)
         if m:
-            return m.group(1) #return first subgroup of the match https://docs.python.org/3/library/re.html#re.Match
+            return m.group(
+                1
+            )  # return first subgroup of the match https://docs.python.org/3/library/re.html#re.Match
         else:
             raise ValueError(f"Answer '{pred}' cannot be parsed.")
 
@@ -1025,25 +1022,14 @@
 
 
 class RAGMixin:
-<<<<<<< HEAD
     def __init__(
         self,
         text_corpus: pd.DataFrame,
         embedding_model_name: str = "whereisai/uae-large-v1",
         retriever_num_documents: int = 4,
-        use_api: bool | None = True,
         tensor_parallel_size: int | None = 1,
         port: int = 8001,
     ):
-=======
-    def __init__(self, 
-                text_corpus: pd.DataFrame, 
-                embedding_model_name: str="whereisai/uae-large-v1",
-                retriever_num_documents: int = 4,
-                tensor_parallel_size: int | None = 1,
-                port:int = 8001,
-                ):
->>>>>>> 0b86375a
         """
         Args:
             embedding_model_name (str): The embedding method for the vector database.
@@ -1055,55 +1041,28 @@
         """
 
         self.embedding_model_name = embedding_model_name
-<<<<<<< HEAD
         texts = self.text_corpus["article"].tolist()
-        if True:  # if(use_api):
-            # launch server
-            subprocess.call(
-                [
-                    "./src/phantom_eval/launch_embedding_server.sh",
-                    embedding_model_name,
-                    str(port),
-                    str(get_gpu_count() - 1),
-                ]
-            )
-
-            # build retriever
-            BASE_URL = f"http://0.0.0.0:{port}/v1"
-            API_KEY = "token-abc123"
-            client = openai.OpenAI(
-                base_url=BASE_URL,
-                api_key=API_KEY,
-            )
-            embeddings = CustomEmbeddings(client)
-            vectorstore = FAISS.from_texts(texts, embeddings)
-            self.retriever = vectorstore.as_retriever(search_kwargs={"k": retriever_num_documents})
-        else:
-            raise NotImplementedError("Not implemented yet")
-=======
-        texts = self.text_corpus['article'].tolist()
 
         # launch server
-        subprocess.call(["./src/phantom_eval/launch_embedding_server.sh", 
-                        embedding_model_name, 
-                        str(port), 
-                        str(get_gpu_count()-1)
-                        ])
+        subprocess.call(
+            [
+                "./src/phantom_eval/launch_embedding_server.sh",
+                embedding_model_name,
+                str(port),
+                str(get_gpu_count() - 1),
+            ]
+        )
 
         # build retriever
-        BASE_URL = f"http://0.0.0.0:{port}/v1" 
-        API_KEY="token-abc123" 
+        BASE_URL = f"http://0.0.0.0:{port}/v1"
+        API_KEY = "token-abc123"
         client = openai.OpenAI(
             base_url=BASE_URL,
             api_key=API_KEY,
         )
         embeddings = CustomEmbeddings(client)
         vectorstore = FAISS.from_texts(texts, embeddings)
-        self.retriever = vectorstore.as_retriever(
-            search_kwargs={'k': retriever_num_documents}
-        )
-
->>>>>>> 0b86375a
+        self.retriever = vectorstore.as_retriever(search_kwargs={"k": retriever_num_documents})
 
     def get_RAG_evidence(self, question: str) -> str:
         """
@@ -1118,7 +1077,6 @@
     """
     Agent to implement Zeroshot and fewshot evaluation with majority vote.
     """
-<<<<<<< HEAD
 
     def __init__(
         self,
@@ -1127,21 +1085,9 @@
         fewshot_examples: str = "",
         embedding_model_name: str = "WhereIsAI/UAE-Code-Large-V",
         retriever_num_documents: int = 4,
-        use_api: bool | None = True,
         tensor_parallel_size: int | None = 1,
         port: int = 8001,
     ):
-=======
-    def __init__(self, 
-                text_corpus: pd.DataFrame, 
-                llm_prompt: LLMPrompt, 
-                fewshot_examples: str = "", 
-                embedding_model_name: str="WhereIsAI/UAE-Code-Large-V",
-                retriever_num_documents: int = 4,
-                tensor_parallel_size: int | None = 1,
-                port:int = 8001,
-                ):
->>>>>>> 0b86375a
         """
         Args:
             fewshot_examples (str): Prompt examples to include in agent prompt.
@@ -1150,19 +1096,9 @@
                 Defaults to `constants.answer_sep`.
         """
         NshotAgent.__init__(self, text_corpus, llm_prompt, fewshot_examples)
-<<<<<<< HEAD
         RAGMixin.__init__(
-            self,
-            text_corpus,
-            embedding_model_name,
-            retriever_num_documents,
-            use_api,
-            tensor_parallel_size,
-            port,
-        )
-=======
-        RAGMixin.__init__(self, text_corpus, embedding_model_name, retriever_num_documents, tensor_parallel_size, port)
->>>>>>> 0b86375a
+            self, text_corpus, embedding_model_name, retriever_num_documents, tensor_parallel_size, port
+        )
 
     def run(
         self, llm_chat: LLMChat, question: str, inf_gen_config: InferenceGenerationConfig
@@ -1181,7 +1117,6 @@
     """
     Agent to implement Zeroshot and fewshot evaluation with majority vote.
     """
-<<<<<<< HEAD
 
     def __init__(
         self,
@@ -1190,39 +1125,17 @@
         cot_examples: str = "",
         embedding_model_name: str = "WhereIsAI/UAE-Code-Large-V",
         retriever_num_documents: int = 4,
-        use_api: bool | None = True,
         tensor_parallel_size: int | None = 1,
         port: int = 8001,
     ):
-=======
-    def __init__(self, 
-                text_corpus: pd.DataFrame, 
-                llm_prompt: LLMPrompt, 
-                cot_examples: str = "",
-                embedding_model_name: str="WhereIsAI/UAE-Code-Large-V",
-                retriever_num_documents: int = 4,
-                tensor_parallel_size: int | None = 1,
-                port:int = 8001,
-                ):
->>>>>>> 0b86375a
         """
         Args:
             cot_examples (str): Prompt examples to include in agent prompt.
         """
         CoTAgent.__init__(self, text_corpus, llm_prompt, cot_examples)
-<<<<<<< HEAD
         RAGMixin.__init__(
-            self,
-            text_corpus,
-            embedding_model_name,
-            retriever_num_documents,
-            use_api,
-            tensor_parallel_size,
-            port,
-        )
-=======
-        RAGMixin.__init__(self, text_corpus, embedding_model_name, retriever_num_documents, tensor_parallel_size, port)
->>>>>>> 0b86375a
+            self, text_corpus, embedding_model_name, retriever_num_documents, tensor_parallel_size, port
+        )
 
     def run(
         self, llm_chat: LLMChat, question: str, inf_gen_config: InferenceGenerationConfig
@@ -1237,156 +1150,6 @@
         return await super().batch_run(llm_chat, questions, inf_gen_config)
 
 
-<<<<<<< HEAD
-class ReasoningAgent(Agent):
-    """
-    Agent to implement Zeroshot and fewshot evaluation,
-    depending on the input `llm_prompt` on initialization.
-    """
-
-    def __init__(self, text_corpus: pd.DataFrame, llm_prompt: LLMPrompt, fewshot_examples: str = ""):
-        """
-        Args:
-            fewshot_examples (str): Prompt examples to include in agent prompt.
-                If "", the agent is zero-shot. Defaults to "".
-        """
-        super().__init__(text_corpus, llm_prompt)
-        self.fewshot_examples = fewshot_examples
-
-    def _build_agent_prompt(self, question: str) -> str:
-        if hasattr(self, "embedding_model_name") and self.embedding_model_name is not None:
-            evidence = self.get_RAG_evidence(question)
-        else:
-            evidence = _get_evidence(self.text_corpus)
-        if self.fewshot_examples:  # Few-shot
-            return self.llm_prompt.get_prompt().format(
-                evidence=evidence, examples=self.fewshot_examples, question=question
-            )
-        else:  # Zero-shot
-            return self.llm_prompt.get_prompt().format(evidence=evidence, question=question)
-
-    def run(
-        self, llm_chat: LLMChat, question: str, inf_gen_config: InferenceGenerationConfig
-    ) -> LLMChatResponse:
-        logger.debug(f"\n\t>>> question: {question}\n")
-        # Create a conversation with 1 user prompt and initialize agent interactions
-        prompt = self._build_agent_prompt(question)
-        conv = Conversation(messages=[Message(role="user", content=[ContentTextMessage(text=prompt)])])
-        self.agent_interactions = conv
-
-        # Generate response
-        # # Add "\n" to stop_sequences
-        inf_gen_config = inf_gen_config.model_copy(update=dict(stop_sequences=[]), deep=True)
-        response = llm_chat.generate_response(conv, inf_gen_config)
-        # Update agent's conversation
-        self.agent_interactions.messages.append(
-            Message(role="assistant", content=[ContentTextMessage(text=response.pred)])
-        )
-
-        # return response
-        try:
-            pred = ReasoningAgent.parse_answer(response.pred)
-            error = None
-        except Exception as e:
-            pred = ""
-            error = f"<agent_error>{traceback.format_exc()}</agent_error>"
-            error = f"<agent_error>{e}</agent_error>"
-        return LLMChatResponse(pred=pred, usage=response.usage, error=error)
-
-    async def batch_run(
-        self, llm_chat: LLMChat, questions: list[str], inf_gen_config: InferenceGenerationConfig
-    ) -> list[LLMChatResponse]:
-        logger.debug(f"\n\t>>> questions: {questions}\n")
-        # Create a conversation for each user prompt, and initialize agent interactions
-        prompts: list[str] = [self._build_agent_prompt(question) for question in questions]
-        convs = [
-            Conversation(messages=[Message(role="user", content=[ContentTextMessage(text=prompt)])])
-            for prompt in prompts
-        ]
-        self.agent_interactions = convs
-
-        # Generate response
-        # # Change stop_sequences to "\n"
-        inf_gen_config = inf_gen_config.model_copy(update=dict(stop_sequences=[]), deep=True)
-        responses = await llm_chat.batch_generate_response(convs, inf_gen_config)
-        # Add the responses to the agent's conversations
-        for i, response in enumerate(responses):
-            self.agent_interactions[i].messages.append(
-                Message(role="assistant", content=[ContentTextMessage(text=response.pred)])
-            )
-        # return responses
-        # Parse the responses to extract the answers
-        parsed_responses: list[LLMChatResponse] = []
-        for response in responses:
-            # Try to parse the response, otherwise return an error
-            try:
-                pred = ReasoningAgent.parse_answer(response.pred)
-                error = None
-            except Exception:
-                pred = ""
-                error = f"<agent_error>{traceback.format_exc()}</agent_error>"
-            parsed_responses.append(LLMChatResponse(pred=pred, usage=response.usage, error=error))
-        return parsed_responses
-
-    @classmethod
-    def parse_answer(cls, pred: str) -> tuple[str, str]:
-        """
-        Parse the response to extract the answer using regex.
-        The prediction is of the form: "... The answer is <answer>."
-        """
-        pattern = r"</think>\s*(.+)"
-        m = re.search(pattern, pred)
-        if m:
-            return m.group(1)
-        else:
-            raise ValueError(f"Answer '{pred}' cannot be parsed.")
-
-
-class ReasoningRAGAgent(ReasoningAgent, RAGMixin):
-    def __init__(
-        self,
-        text_corpus: pd.DataFrame,
-        llm_prompt: LLMPrompt,
-        fewshot_examples: str = "",
-        embedding_model_name: str = "WhereIsAI/UAE-Code-Large-V",
-        retriever_num_documents: int = 4,
-        use_api: bool | None = True,
-        tensor_parallel_size: int | None = 1,
-        port: int = 8001,
-    ):
-        """
-        Args:
-            fewshot_examples (str): Prompt examples to include in agent prompt.
-                If "", the agent is zero-shot. Defaults to "".
-            sep (str): The separator used to split the prediction.
-                Defaults to `constants.answer_sep`.
-        """
-        ReasoningAgent.__init__(self, text_corpus, llm_prompt, fewshot_examples)
-        RAGMixin.__init__(
-            self,
-            text_corpus,
-            embedding_model_name,
-            retriever_num_documents,
-            use_api,
-            tensor_parallel_size,
-            port,
-        )
-
-    def run(
-        self, llm_chat: LLMChat, question: str, inf_gen_config: InferenceGenerationConfig
-    ) -> LLMChatResponse:
-        # Relies on the implementation of run in the subclass
-        return super().run(llm_chat, question, inf_gen_config)
-
-    async def batch_run(
-        self, llm_chat: LLMChat, questions: list[str], inf_gen_config: InferenceGenerationConfig
-    ) -> list[LLMChatResponse]:
-        # Relies on the implementation of batch_run in the subclass
-        return await super().batch_run(llm_chat, questions, inf_gen_config)
-
-
-=======
->>>>>>> 0b86375a
 #### Utils ####
 
 
@@ -1423,6 +1186,7 @@
 REASONING_MODELS: list[str] = [
     "deepseek-ai/deepseek-r1-distill-qwen-32b",
 ]
+
 
 def get_agent(
     method: str,
