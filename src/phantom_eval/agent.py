import abc
import logging
import re
import subprocess
import traceback
<<<<<<< HEAD
import asyncio
=======
from collections import Counter
>>>>>>> 471f3492

import openai
import pandas as pd
from langchain_community.vectorstores import FAISS
from langchain_core.embeddings import Embeddings

import phantom_eval.constants as constants
from phantom_eval._types import ContentTextMessage, Conversation, LLMChatResponse, Message
from phantom_eval.gpu_utils import get_gpu_count
from phantom_eval.llm.common import InferenceGenerationConfig, LLMChat, aggregate_usage
from phantom_eval.prompts import LLMPrompt
from phantom_eval.score import normalize_pred

logger = logging.getLogger(__name__)


class Agent(abc.ABC):
    """
    Abstract class for an agent that implements an evaluation method by prompting an LLM.
    """

    def __init__(self, text_corpus: pd.DataFrame, llm_prompt: LLMPrompt):
        """
        Args:
            text_corpus (pd.DataFrame): The text corpus to search for answers.
                Must contain two columns: 'title' and 'article'.
            llm_prompt (LLMPrompt): The prompt to be used by the agent.
        """
        self.text_corpus = text_corpus
        self.llm_prompt = llm_prompt
        self.agent_interactions: Conversation | list[Conversation] = None

    @abc.abstractmethod
<<<<<<< HEAD
    async def run(self, llm_chat: LLMChat, question: str, inf_gen_config: InferenceGenerationConfig) -> LLMChatResponse:
=======
    def run(
        self, llm_chat: LLMChat, question: str, inf_gen_config: InferenceGenerationConfig
    ) -> LLMChatResponse:
>>>>>>> 471f3492
        """
        Run the agent with an LLM on a given question.
        """

    @abc.abstractmethod
    async def batch_run(
        self, llm_chat: LLMChat, questions: list[str], inf_gen_config: InferenceGenerationConfig
    ) -> list[LLMChatResponse]:
        """
        Asynchronously run the agent with an LLM on a list of questions.
        """

    @abc.abstractmethod
    def _build_agent_prompt(self, question: str) -> str:
        """
        Returns the agent prompt with the given question.
        The prompt may depend on the agent's internal state.
        """

    def reset(self) -> None:
        """
        Reset the agent to its initial state.
        """


class NshotAgent(Agent):
    """
    Agent to implement Zeroshot and fewshot evaluation,
    depending on the input `llm_prompt` on initialization.
    """

    def __init__(
        self,
        text_corpus: pd.DataFrame,
        llm_prompt: LLMPrompt,
        fewshot_examples: str = "",
        prolog_query: bool = False,
    ):
        """
        Args:
            fewshot_examples (str): Prompt examples to include in agent prompt.
                If "", the agent is zero-shot. Defaults to "".
        """
        super().__init__(text_corpus, llm_prompt)
        self.fewshot_examples = fewshot_examples
        self.prolog_query = prolog_query

    def _build_agent_prompt(self, question: str) -> str:
        if hasattr(self, "embedding_model_name") and self.embedding_model_name is not None:
            evidence = self.get_RAG_evidence(question)
        else:
            evidence = _get_evidence(self.text_corpus)
        if self.fewshot_examples:  # Few-shot
            return self.llm_prompt.get_prompt(self.prolog_query).format(
                evidence=evidence, examples=self.fewshot_examples, question=question
            )
        else:  # Zero-shot
            return self.llm_prompt.get_prompt(self.prolog_query).format(evidence=evidence, question=question)

<<<<<<< HEAD
    async def run(self, llm_chat: LLMChat, question: str, inf_gen_config: InferenceGenerationConfig) -> LLMChatResponse:
=======
    def run(
        self, llm_chat: LLMChat, question: str, inf_gen_config: InferenceGenerationConfig
    ) -> LLMChatResponse:
>>>>>>> 471f3492
        logger.debug(f"\n\t>>> question: {question}\n")

        # Create a conversation with 1 user prompt and initialize agent interactions
        prompt = self._build_agent_prompt(question)
        conv = Conversation(messages=[Message(role="user", content=[ContentTextMessage(text=prompt)])])
        self.agent_interactions = conv

        # Generate response
<<<<<<< HEAD
        # Add "\n" to stop_sequences
        inf_gen_config = inf_gen_config.model_copy(update=dict(stop_sequences=["\n"]), deep=True)
        response = await llm_chat.generate_response(conv, inf_gen_config)
=======
        inf_gen_config = inf_gen_config.model_copy(update=dict(stop_sequences=[]), deep=True)
        response = llm_chat.generate_response(conv, inf_gen_config)
>>>>>>> 471f3492

        # Update agent's conversation
        self.agent_interactions.messages.append(
            Message(role="assistant", content=[ContentTextMessage(text=response.pred)])
        )

        if llm_chat.model_name in REASONING_MODELS:
            try:
                pred = NshotAgent.parse_thinking_answer(response.pred)
                error = None
            except Exception as e:
                pred = ""
                error = f"<agent_error>{traceback.format_exc()}</agent_error>"
                error = f"<agent_error>{e}</agent_error>"
            return LLMChatResponse(pred=pred, usage=response.usage, error=error)

        return response

    async def batch_run(
        self, llm_chat: LLMChat, questions: list[str], inf_gen_config: InferenceGenerationConfig
    ) -> list[LLMChatResponse]:
        logger.debug(f"\n\t>>> questions: {questions}\n")

        # Create a conversation for each user prompt, and initialize agent interactions
        prompts: list[str] = [self._build_agent_prompt(question) for question in questions]
        convs = [
            Conversation(messages=[Message(role="user", content=[ContentTextMessage(text=prompt)])])
            for prompt in prompts
        ]
        self.agent_interactions = convs

        # Generate response
        inf_gen_config = inf_gen_config.model_copy(update=dict(stop_sequences=[]), deep=True)
        responses = await llm_chat.batch_generate_response(convs, inf_gen_config)

        # Add the responses to the agent's conversations
        for i, response in enumerate(responses):
            self.agent_interactions[i].messages.append(
                Message(role="assistant", content=[ContentTextMessage(text=response.pred)])
            )

        if llm_chat.model_name in REASONING_MODELS:
            parsed_responses: list[LLMChatResponse] = []
            for response in responses:
                # Try to parse the response, otherwise return an error
                try:
                    pred = NshotAgent.parse_thinking_answer(response.pred)
                    error = None
                except Exception:
                    pred = ""
                    error = f"<agent_error>{traceback.format_exc()}</agent_error>"
                parsed_responses.append(LLMChatResponse(pred=pred, usage=response.usage, error=error))
            return parsed_responses

        return responses

    @classmethod
    def parse_thinking_answer(cls, pred: str) -> str:
        """
        Parse the response to extract the answer using regex.
        The prediction is of the form: "</think> ..."
        """
        pattern = r"</think>\s*(.+)"
        m = re.search(pattern, pred)
        if m:
            return m.group(
                1
            )  # return first subgroup of the match https://docs.python.org/3/library/re.html#re.Match
        else:
            raise ValueError(f"Answer '{pred}' cannot be parsed.")


class SCMixin:
    def __init__(self, num_votes: int, sep: str):
        """
        Args:
            num_votes (int): The number of votes to take for the majority vote.
            sep (str): The separator used to split the prediction.
        """
        self.num_votes = num_votes
        self.sep = sep

    def take_majority_vote(self, responses: list[LLMChatResponse], sep: str) -> LLMChatResponse:
        """
        Take the majority vote over all answers from the response predictions.

        Args:
            responses (list[LLMChatResponse]): List of response predictions.
                Each response pred may contain multiple answers e.g. A, B, C.
                So response preds can be like [[A<sep>B], [A<sep>B<sep>C]] where [A<sep>B] is the first
                response pred and [A<sep>B<sep>C] is the second response pred.
            sep (str): The separator used to split the prediction.

        Returns:
            LLMChatResponse: the majority vote as a single string of answers separated by <sep>
                (the output string is in LLMChatResponse.pred).
        """
        n_preds = len(responses)
        preds: list[set[str]] = [normalize_pred(response.pred, sep) for response in responses]
        total_usage: dict = aggregate_usage([response.usage for response in responses])

        # Flatten the list of sets to a single list, e.g. becomes [A, B, A, B, C]
        all_answers: list[str] = [answer for pred in preds for answer in pred]
        vote_counts = Counter(all_answers)

        # Select all answers that have more than n_preds / 2 counts
        majority_responses = [answer for answer, count in vote_counts.items() if count > n_preds / 2]
        error = (
            None
            if len(majority_responses) > 0
            else f"<agent_error>No majority vote found in {vote_counts=}.</agent_error>"
        )

        majority_responses_str = sep.join(majority_responses)
        return LLMChatResponse(pred=majority_responses_str, usage=total_usage, error=error)


class NshotSCAgent(NshotAgent, SCMixin):
    """
    Agent to implement Zeroshot and fewshot evaluation with majority vote.
    """

    def __init__(
        self,
        text_corpus: pd.DataFrame,
        llm_prompt: LLMPrompt,
        fewshot_examples: str = "",
        num_votes: int = 3,
        sep: str = constants.answer_sep,
    ):
        """
        Args:
            fewshot_examples (str): Prompt examples to include in agent prompt.
                If "", the agent is zero-shot. Defaults to "".
            num_votes (int): The number of votes to take for the majority vote.
                Defaults to 3.
            sep (str): The separator used to split the prediction.
                Defaults to `constants.answer_sep`.
        """
        NshotAgent.__init__(self, text_corpus, llm_prompt, fewshot_examples)
        SCMixin.__init__(self, num_votes, sep)

<<<<<<< HEAD
    async def run(self, llm_chat: LLMChat, question: str, inf_gen_config: InferenceGenerationConfig) -> LLMChatResponse:
        # Relies on the implementation of run in the subclass
        responses: list[LLMChatResponse] = asyncio.gather(*[
            super().run(llm_chat, question, inf_gen_config)
            for _ in range(self.num_votes)
        ])
=======
    def run(
        self, llm_chat: LLMChat, question: str, inf_gen_config: InferenceGenerationConfig
    ) -> LLMChatResponse:
        # Relies on the implementation of run in the subclass
        responses: list[LLMChatResponse] = [
            super().run(llm_chat, question, inf_gen_config) for _ in range(self.num_votes)
        ]
>>>>>>> 471f3492
        return self.take_majority_vote(responses, self.sep)

    async def batch_run(
        self, llm_chat: LLMChat, questions: list[str], inf_gen_config: InferenceGenerationConfig
    ) -> list[LLMChatResponse]:
        # Relies on the implementation of batch_run in the subclass
        responses: list[list[LLMChatResponse]] = [
            await super().batch_run(llm_chat, questions, inf_gen_config) for _ in range(self.num_votes)
        ]  # shape (num_votes, num_questions)
        # Take majority vote for each question, so transpose the responses list
        transposed_responses = [list(responses_each_question) for responses_each_question in zip(*responses)]
        return [
            self.take_majority_vote(responses_each_question, self.sep)
            for responses_each_question in transposed_responses
        ]


class CoTAgent(Agent):
    def __init__(
        self,
        text_corpus: pd.DataFrame,
        llm_prompt: LLMPrompt,
        cot_examples: str = "",
        prolog_query: bool = False,
    ):
        """
        Args:
            cot_examples (str): Prompt examples to include in agent prompt.
            prolog_query (bool): Whether to use prolog query in the agent prompt.
        """
        super().__init__(text_corpus, llm_prompt)
        self.cot_examples = cot_examples
        self.prolog_query = prolog_query

<<<<<<< HEAD
    async def run(self, llm_chat: LLMChat, question: str, inf_gen_config: InferenceGenerationConfig) -> LLMChatResponse:
=======
    def run(
        self, llm_chat: LLMChat, question: str, inf_gen_config: InferenceGenerationConfig
    ) -> LLMChatResponse:
>>>>>>> 471f3492
        logger.debug(f"\n\t>>> question: {question}\n")

        # Create a conversation with 1 user prompt and initialize agent interactions
        prompt = self._build_agent_prompt(question)
        conv = Conversation(messages=[Message(role="user", content=[ContentTextMessage(text=prompt)])])
        self.agent_interactions = conv

        # Generate response
<<<<<<< HEAD
        response = await llm_chat.generate_response(conv, inf_gen_config)
=======
        inf_gen_config = inf_gen_config.model_copy(
            update=dict(stop_sequences=[]), deep=True
        )  # remove \n from stop sequences
        response = llm_chat.generate_response(conv, inf_gen_config)
>>>>>>> 471f3492

        # Add the response to the agent's conversation
        self.agent_interactions.messages.append(
            Message(role="assistant", content=[ContentTextMessage(text=response.pred)])
        )

        # Parse the response to extract the answer
        try:
            if llm_chat.model_name in REASONING_MODELS:
                pred = CoTAgent.parse_thinking_answer(response.pred)
            else:
                pred = CoTAgent.parse_answer(response.pred)
            error = None
        except Exception as e:
            pred = ""
            error = f"<agent_error>{traceback.format_exc()}</agent_error>"
            error = f"<agent_error>{e}</agent_error>"
        return LLMChatResponse(pred=pred, usage=response.usage, error=error)

    async def batch_run(
        self, llm_chat: LLMChat, questions: list[str], inf_gen_config: InferenceGenerationConfig
    ) -> list[LLMChatResponse]:
        logger.debug(f"\n\t>>> questions: {questions}\n")

        # Create a conversation for each user prompt, and initialize agent interactions
        prompts: list[str] = [self._build_agent_prompt(question) for question in questions]
        convs = [
            Conversation(messages=[Message(role="user", content=[ContentTextMessage(text=prompt)])])
            for prompt in prompts
        ]
        self.agent_interactions = convs

        # Generate response
        inf_gen_config = inf_gen_config.model_copy(
            update=dict(stop_sequences=[]), deep=True
        )  # remove \n from stop sequences
        responses = await llm_chat.batch_generate_response(convs, inf_gen_config)

        # Add the responses to the agent's conversations
        for i, response in enumerate(responses):
            self.agent_interactions[i].messages.append(
                Message(role="assistant", content=[ContentTextMessage(text=response.pred)])
            )

        # Parse the responses to extract the answers
        parsed_responses: list[LLMChatResponse] = []
        for response in responses:
            # Try to parse the response, otherwise return an error
            try:
                if llm_chat.model_name in REASONING_MODELS:
                    pred = CoTAgent.parse_thinking_answer(response.pred)
                else:
                    pred = CoTAgent.parse_answer(response.pred)
                error = None
            except Exception:
                pred = ""
                error = f"<agent_error>{traceback.format_exc()}</agent_error>"
            parsed_responses.append(LLMChatResponse(pred=pred, usage=response.usage, error=error))
        return parsed_responses

    def _build_agent_prompt(self, question: str) -> str:
        if hasattr(self, "embedding_model_name") and self.embedding_model_name is not None:
            evidence = self.get_RAG_evidence(question)
        else:
            evidence = _get_evidence(self.text_corpus)
        return self.llm_prompt.get_prompt(prolog_query=self.prolog_query).format(
            evidence=evidence, examples=self.cot_examples, question=question
        )

    @classmethod
    def parse_answer(cls, pred: str) -> str:
        """
        Parse the response to extract the answer using regex.
        The prediction is of the form: "... The answer is <answer>."
        """
        pattern = r"[t|T]he answer is (.+)\.\s*$"
        m = re.search(pattern, pred)
        if m:
            return m.group(1)
        else:
            raise ValueError(f"Answer '{pred}' cannot be parsed.")

    @classmethod
    def parse_thinking_answer(cls, pred: str) -> str:
        """
        Parse the response to extract the answer using regex.
        The prediction is of the form: "</think>... The answer is <answer>."
        """
        pattern = r"</think>.*[tT]he answer is \s*(.+)\."
        m = re.search(pattern, pred, re.DOTALL)  # re.DOTALL to match newlines as well
        if m:
            return m.group(1)
        else:
            raise ValueError(f"Answer '{pred}' cannot be parsed.")

    def reset(self) -> None:
        self.agent_interactions: Conversation = Conversation(messages=[])


class CoTSCAgent(CoTAgent, SCMixin):
    """
    Agent to implement CoT evaluation with majority vote.
    """

    def __init__(
        self,
        text_corpus: pd.DataFrame,
        llm_prompt: LLMPrompt,
        cot_examples: str = "",
        num_votes: int = 3,
        sep: str = constants.answer_sep,
    ):
        """
        Args:
            cot_examples (str): Prompt examples to include in agent prompt.
                Defaults to "".
            num_votes (int): The number of votes to take for the majority vote.
                Defaults to 3.
            sep (str): The separator used to split the prediction.
                Defaults to `constants.answer_sep`.
        """
        CoTAgent.__init__(self, text_corpus, llm_prompt, cot_examples)
        SCMixin.__init__(self, num_votes, sep)

<<<<<<< HEAD
    async def run(self, llm_chat: LLMChat, question: str, inf_gen_config: InferenceGenerationConfig) -> LLMChatResponse:
        # Relies on the implementation of run in the subclass
        responses: list[LLMChatResponse] = [
            await super().run(llm_chat, question, inf_gen_config)
            for _ in range(self.num_votes)
=======
    def run(
        self, llm_chat: LLMChat, question: str, inf_gen_config: InferenceGenerationConfig
    ) -> LLMChatResponse:
        # Relies on the implementation of run in the subclass
        responses: list[LLMChatResponse] = [
            super().run(llm_chat, question, inf_gen_config) for _ in range(self.num_votes)
>>>>>>> 471f3492
        ]
        return self.take_majority_vote(responses, self.sep)

    async def batch_run(
        self, llm_chat: LLMChat, questions: list[str], inf_gen_config: InferenceGenerationConfig
    ) -> list[LLMChatResponse]:
        # Relies on the implementation of batch_run in the subclass
        responses: list[list[LLMChatResponse]] = [
            await super().batch_run(llm_chat, questions, inf_gen_config) for _ in range(self.num_votes)
        ]  # shape (num_votes, num_questions)
        # Take majority vote for each question, so transpose the responses list
        transposed_responses = [list(responses_each_question) for responses_each_question in zip(*responses)]
        return [
            self.take_majority_vote(responses_each_question, self.sep)
            for responses_each_question in transposed_responses
        ]


class ActAgent(Agent):
    def __init__(
        self,
        text_corpus: pd.DataFrame,
        llm_prompt: LLMPrompt,
        max_steps: int = 6,
        act_examples: str = "",
    ):
        """
        Args:
            max_steps (int): The maximum number of steps the agent can take.
                Defaults to 6.
            act_examples (str): Prompt examples to include in agent prompt.
                Defaults to "".
        """
        super().__init__(text_corpus, llm_prompt)
        self.max_steps = max_steps
        self.act_examples = act_examples

        self.reset()

    def reset(self) -> None:
        self.step_round = 1
        self.finished = False
        self.scratchpad: str = ""
        self.agent_interactions: Conversation = Conversation(messages=[])

    def _build_agent_prompt(self, question: str) -> str:
        return self.llm_prompt.get_prompt().format(
            examples=self.act_examples, question=question, scratchpad=self.scratchpad
        )

    async def batch_run(
        self, llm_chat: LLMChat, questions: list[str], inf_gen_config: InferenceGenerationConfig
    ) -> list[LLMChatResponse]:
        raise NotImplementedError("Batch run is not supported for ActAgent.")

<<<<<<< HEAD
    async def run(self, llm_chat: LLMChat, question: str, inf_gen_config: InferenceGenerationConfig) -> LLMChatResponse:
=======
    def run(
        self, llm_chat: LLMChat, question: str, inf_gen_config: InferenceGenerationConfig
    ) -> LLMChatResponse:
>>>>>>> 471f3492
        logger.debug(f"\n\t>>> question: {question}\n")

        # Add the initial prompt to agent's conversation
        self.agent_interactions.messages.append(
            Message(role="user", content=[ContentTextMessage(text=self._build_agent_prompt(question))])
        )

        total_usage: dict = {}
        while (self.step_round <= self.max_steps) and (not self.finished):
            try:
                response = await self._step_action(llm_chat, question, inf_gen_config)
                total_usage = aggregate_usage([total_usage, response.usage])

                response = await self._step_observation(response)
                total_usage = aggregate_usage([total_usage, response.usage])
            except Exception:
                response = LLMChatResponse(
                    pred="", usage=total_usage, error=f"<agent_error>{traceback.format_exc()}</agent_error>"
                )
                logging.warning(f"Error in step {self.step_round}: {e}")
                break

        if (self.step_round > self.max_steps) and (not self.finished):
            response = LLMChatResponse(
                pred="",
                usage=total_usage,
                error=f"<agent_error>Max act steps ({self.max_steps})"
                "reached without finishing.</agent_error>",
            )

        return LLMChatResponse(pred=response.pred, usage=total_usage, error=response.error)

<<<<<<< HEAD
    async def _step_action(self, llm_chat: LLMChat, question: str, inf_gen_config: InferenceGenerationConfig) -> LLMChatResponse:
=======
    def _step_action(
        self, llm_chat: LLMChat, question: str, inf_gen_config: InferenceGenerationConfig
    ) -> LLMChatResponse:
>>>>>>> 471f3492
        """
        Run the action step of the agent.
        """
        # Stop generating when seeing "Observation" (when action is complete)
        leading_llm_prompt = f"Action {self.step_round}: "
        inf_gen_config = inf_gen_config.model_copy(update=dict(stop_sequences=["Observation"]), deep=True)
        response = await self._prompt_agent(llm_chat, question, leading_llm_prompt, inf_gen_config)
        response.pred = leading_llm_prompt + format_pred(response.pred)
        logger.debug(f"\n\t>>> {response.pred}\n")

        # Update scrachpad and agent's conversation
        self.scratchpad += "\n" + response.pred
        self.agent_interactions.messages.append(
            Message(role="assistant", content=[ContentTextMessage(text=response.pred)])
        )
        return response

    async def _step_observation(self, response_action: LLMChatResponse) -> LLMChatResponse:
        """
        Run the observation step of the agent and increments the step round.
        NOTE: Returned usage is empty since the LLM is not called.
        """
        action_type, action_arg = ReactAgent.parse_action(response_action.pred)
        match action_type:
            case "Finish":
                self.step_round += 1
                self.finished = True
                return LLMChatResponse(pred=action_arg, usage={})
            case "RetrieveArticle":
                try:
                    # Fetch the article for the requested entity by looking up the title
                    # Indexing 0 raises IndexError if search is empty, i.e. no article found
                    article: str = self.text_corpus.loc[
                        self.text_corpus["title"].str.lower() == action_arg.lower(), "article"
                    ].values[0]
                    observation_str = format_pred(article)
                except IndexError:
                    observation_str = (
                        "No article exists for the requested entity. "
                        "Please try retrieving article for another entity."
                    )
            case "Search":
                # Fetch all article titles that contain the requested attribute
                article_titles: list[str] = self.text_corpus.loc[
                    self.text_corpus["article"].str.lower().str.contains(action_arg.lower()), "title"
                ].tolist()
                if len(article_titles) == 0:
                    observation_str = (
                        "No articles contain the requested attribute. "
                        "Please try searching for another attribute."
                    )
                else:
                    enum_article_titles: str = "\n\n".join(
                        f"({i+1}) {title}" for i, title in enumerate(article_titles)
                    )
                    observation_str = format_pred(enum_article_titles)
            case _:
                observation_str = (
                    "Invalid action. Valid actions are RetrieveArticle[{{entity}}], "
                    "Search[{{attribute}}], and Finish[{{answer}}]."
                )
        observation_for_round = f"Observation {self.step_round}: {observation_str}"
        logger.debug(f"\n\t>>> {observation_for_round}\n")

        # Update scrachpad and agent's conversation
        self.scratchpad += "\n" + observation_for_round
        self.agent_interactions.messages.append(
            Message(role="user", content=[ContentTextMessage(text=observation_for_round)])
        )

        self.step_round += 1
        return LLMChatResponse(pred=observation_for_round, usage={})

<<<<<<< HEAD
    async def _prompt_agent(self, llm_chat: LLMChat, question: str, llm_leading_prompt: str, inf_gen_config: InferenceGenerationConfig) -> LLMChatResponse:
=======
    def _prompt_agent(
        self,
        llm_chat: LLMChat,
        question: str,
        llm_leading_prompt: str,
        inf_gen_config: InferenceGenerationConfig,
    ) -> LLMChatResponse:
>>>>>>> 471f3492
        """
        Prompt the LLM with the agent's current prompt and the given question.
        `inf_gen_config` is passed to the LLM's generation function.
        """
        # Put the full scratchpad in the prompt and ask the LLM to generate.
        # All of the back and forth conversation so far becomes the user prompt.
        user_message: str = self._build_agent_prompt(question)
<<<<<<< HEAD
        conv: Conversation = Conversation(messages=[
            Message(role="user", content=[ContentTextMessage(text=user_message + llm_leading_prompt)])
        ])
        response: LLMChatResponse = await llm_chat.generate_response(conv, inf_gen_config)
=======
        conv: Conversation = Conversation(
            messages=[
                Message(role="user", content=[ContentTextMessage(text=user_message + llm_leading_prompt)])
            ]
        )
        response: LLMChatResponse = llm_chat.generate_response(conv, inf_gen_config)
>>>>>>> 471f3492
        return response


class ReactAgent(Agent):
    def __init__(
        self,
        text_corpus: pd.DataFrame,
        llm_prompt: LLMPrompt,
        max_steps: int = 6,
        react_examples: str = "",
    ):
        """
        Args:
            max_steps (int): The maximum number of steps the agent can take.
                Defaults to 6.
            react_examples (str): Prompt examples to include in agent prompt.
                Defaults to "".
        """
        super().__init__(text_corpus, llm_prompt)
        self.max_steps = max_steps
        self.react_examples = react_examples

        self.reset()

    def reset(self) -> None:
        self.step_round = 1
        self.finished = False
        self.scratchpad: str = ""
        self.agent_interactions: Conversation = Conversation(messages=[])

    def _build_agent_prompt(self, question: str) -> str:
        return self.llm_prompt.get_prompt().format(
            examples=self.react_examples, question=question, scratchpad=self.scratchpad
        )

    async def batch_run(
        self, llm_chat: LLMChat, questions: list[str], inf_gen_config: InferenceGenerationConfig
    ) -> list[LLMChatResponse]:
        raise NotImplementedError("Batch run is not supported for ReactAgent.")

<<<<<<< HEAD
    async def run(self, llm_chat: LLMChat, question: str, inf_gen_config: InferenceGenerationConfig) -> LLMChatResponse:
=======
    def run(
        self, llm_chat: LLMChat, question: str, inf_gen_config: InferenceGenerationConfig
    ) -> LLMChatResponse:
>>>>>>> 471f3492
        logger.debug(f"\n\t>>> question: {question}\n")

        # Add the initial prompt to agent's conversation
        self.agent_interactions.messages.append(
            Message(role="user", content=[ContentTextMessage(text=self._build_agent_prompt(question))])
        )

        total_usage: dict = {}
        while (self.step_round <= self.max_steps) and (not self.finished):
            try:
                response = await self._step_thought(llm_chat, question, inf_gen_config)
                total_usage = aggregate_usage([total_usage, response.usage])

                response = await self._step_action(llm_chat, question, inf_gen_config)
                total_usage = aggregate_usage([total_usage, response.usage])

                response = await self._step_observation(response)
                total_usage = aggregate_usage([total_usage, response.usage])
            except Exception:
                # If an error occurs, return the error message and empty pred
                response = LLMChatResponse(
                    pred="", usage=total_usage, error=f"<agent_error>{traceback.format_exc()}</agent_error>"
                )
                logging.warning(f"Error in step {self.step_round}: {e}")
                break

        if (self.step_round > self.max_steps) and (not self.finished):
            # If agent exceeds max steps without answer, return the error message and empty pred
            response = LLMChatResponse(
                pred="",
                usage=total_usage,
                error=f"<agent_error>Max react steps ({self.max_steps}) "
                "reached without finishing.</agent_error>",
            )

        return LLMChatResponse(pred=response.pred, usage=total_usage, error=response.error)

<<<<<<< HEAD
    async def _step_thought(self, llm_chat: LLMChat, question: str, inf_gen_config: InferenceGenerationConfig) -> LLMChatResponse:
        """Run the thought step of the agent.

        NOTE: this is an asynchronous function because it calls the LLM.
=======
    def _step_thought(
        self, llm_chat: LLMChat, question: str, inf_gen_config: InferenceGenerationConfig
    ) -> LLMChatResponse:
        """
        Run the thought step of the agent.
>>>>>>> 471f3492
        """
        # Stop generating when seeing "Action" (when thought is complete)
        leading_llm_prompt = f"Thought {self.step_round}: "
        inf_gen_config = inf_gen_config.model_copy(update=dict(stop_sequences=["Action"]), deep=True)
        response = await self._prompt_agent(llm_chat, question, leading_llm_prompt, inf_gen_config)
        response.pred = leading_llm_prompt + format_pred(response.pred)
        logger.debug(f"\n\t>>> {response.pred}\n")

        # Update scrachpad and agent's conversation
        self.scratchpad += "\n" + response.pred
        self.agent_interactions.messages.append(
            Message(role="assistant", content=[ContentTextMessage(text=response.pred)])
        )
        return response
<<<<<<< HEAD
    
    async def _step_action(self, llm_chat: LLMChat, question: str, inf_gen_config: InferenceGenerationConfig) -> LLMChatResponse:
        """Run the action step of the agent.

        NOTE: this is an asynchronous function because it calls the LLM.
=======

    def _step_action(
        self, llm_chat: LLMChat, question: str, inf_gen_config: InferenceGenerationConfig
    ) -> LLMChatResponse:
        """
        Run the action step of the agent.
>>>>>>> 471f3492
        """
        # Stop generating when seeing "Observation" (when action is complete)
        leading_llm_prompt = f"Action {self.step_round}: "
        inf_gen_config = inf_gen_config.model_copy(update=dict(stop_sequences=["Observation"]), deep=True)
        response = await self._prompt_agent(llm_chat, question, leading_llm_prompt, inf_gen_config)
        response.pred = leading_llm_prompt + format_pred(response.pred)
        logger.debug(f"\n\t>>> {response.pred}\n")

        # Update scrachpad and agent's conversation
        self.scratchpad += "\n" + response.pred
        self.agent_interactions.messages.append(
            Message(role="assistant", content=[ContentTextMessage(text=response.pred)])
        )
        return response

    async def _step_observation(self, response_action: LLMChatResponse) -> LLMChatResponse:
        """Run the observation step of the agent and increments the step round.

        NOTE: Returned usage is empty since the LLM is not called.
        Although this function does not call the LLM, we make it async so that it can be run concurrently.
        """
        action_type, action_arg = ReactAgent.parse_action(response_action.pred)

        match action_type:
            case "Finish":
                self.step_round += 1
                self.finished = True
                return LLMChatResponse(pred=action_arg, usage={})
            case "RetrieveArticle":
                try:
                    # Fetch the article for the requested entity by looking up the title
                    # Indexing 0 raises IndexError if search is empty, i.e. no article found
                    article: str = self.text_corpus.loc[
                        self.text_corpus["title"].str.lower() == action_arg.lower(), "article"
                    ].values[0]
                    observation_str = format_pred(article)
                except IndexError:
                    observation_str = (
                        "No article exists for the requested entity. "
                        "Please try retrieving article for another entity."
                    )
            case "Search":
                # Fetch all article titles that contain the requested attribute
                article_titles: list[str] = self.text_corpus.loc[
                    self.text_corpus["article"].str.lower().str.contains(action_arg.lower()), "title"
                ].tolist()
                if len(article_titles) == 0:
                    observation_str = (
                        "No articles contain the requested attribute. "
                        "Please try searching for another attribute."
                    )
                else:
                    enum_article_titles: str = "\n\n".join(
                        f"({i+1}) {title}" for i, title in enumerate(article_titles)
                    )
                    observation_str = format_pred(enum_article_titles)
            case _:
                observation_str = (
                    "Invalid action. Valid actions are RetrieveArticle[{{entity}}], "
                    "Search[{{attribute}}], and Finish[{{answer}}]."
                )
        observation_for_round = f"Observation {self.step_round}: {observation_str}"
        logger.debug(f"\n\t>>> {observation_for_round}\n")

        # Update scrachpad and agent's conversation
        self.scratchpad += "\n" + observation_for_round
        self.agent_interactions.messages.append(
            Message(role="user", content=[ContentTextMessage(text=observation_for_round)])
        )

        self.step_round += 1
        return LLMChatResponse(pred=observation_for_round, usage={})

<<<<<<< HEAD
    async def _prompt_agent(self, llm_chat: LLMChat, question: str, leading_llm_prompt: str, inf_gen_config: InferenceGenerationConfig) -> LLMChatResponse:
        """Prompt the LLM with the agent's current prompt and the given question.
=======
    def _prompt_agent(
        self,
        llm_chat: LLMChat,
        question: str,
        leading_llm_prompt: str,
        inf_gen_config: InferenceGenerationConfig,
    ) -> LLMChatResponse:
        """
        Prompt the LLM with the agent's current prompt and the given question.
>>>>>>> 471f3492
        `inf_gen_config` is passed to the LLM's generation function.

        NOTE: this is an asynchronous function because it calls the LLM.
        """
        # Put the full scratchpad in the prompt and ask the LLM to generate.
        # All of the back and forth conversation so far becomes the user prompt.
        user_message: str = self._build_agent_prompt(question)
<<<<<<< HEAD
        conv: Conversation = Conversation(messages=[
            Message(role="user", content=[ContentTextMessage(text=user_message + "\n" + leading_llm_prompt)])
        ])
        response: LLMChatResponse = await llm_chat.generate_response(conv, inf_gen_config)
=======
        conv: Conversation = Conversation(
            messages=[
                Message(
                    role="user", content=[ContentTextMessage(text=user_message + "\n" + leading_llm_prompt)]
                )
            ]
        )
        response: LLMChatResponse = llm_chat.generate_response(conv, inf_gen_config)
>>>>>>> 471f3492
        return response

    @classmethod
    def parse_action(cls, action: str) -> tuple[str, str]:
        """
        Returns a tuple of the action type and the argument.
        Correct format: `action_type[<argument>]`.

        Raises:
            ValueError: If the action cannot be parsed.

        NOTE: This method is also able to handle Deepseek's outputs, because their models don't generate model
        calls in between <think> </think> tags.
        """
        # Extract the action type (any word string) and argument (any string within square brackets)
        # argument can be empty as well
        pattern = r"(\w+)\[(.*?)\]"
        m = re.search(pattern, action)

        if m:
            action_type = m.group(1)
            action_arg = m.group(2)

            # Normalize the argument
            action_arg = action_arg.lower()
            return action_type, action_arg
        else:
            raise ValueError(f"Action '{action}' cannot be parsed.")


class React_CoTSCAgent(Agent):
    """
    Agent to implement React->CoTSC evaluation.
    If React agent reaches max steps, run CoTSC agent.
    """

    def __init__(
        self,
        text_corpus: pd.DataFrame,
        react_llm_prompt: LLMPrompt,
        max_steps: int = 6,
        react_examples: str = "",
        cot_llm_prompt: LLMPrompt | None = None,
        cot_examples: str = "",
        num_votes: int = 3,
        sep: str = constants.answer_sep,
        cotsc_inf_temperature: float = constants.inf_temperature_hi,
    ):
        """
        Takes 2 LLM Prompts. Pass the first prompt to the React agent
        and the second prompt to the CoTSC agent.
        Must provide the CoTSC agent prompt, otherwise the agent is not initialized.

        Args:
            max_steps (int): The maximum number of steps the agent can take.
                Defaults to 6.
            react_examples (str): Prompt examples to include in agent prompt.
                Defaults to "".
            cot_llm_prompt (LLMPrompt): The prompt to be used by the CoTSC agent.
                Must be provided.
            cot_examples (str): Prompt examples to include in agent prompt.
                Defaults to "".
            num_votes (int): The number of votes to take for the majority vote.
                Defaults to 3.
            sep (str): The separator used to split the prediction.
                Defaults to `constants.answer_sep`.
            cotsc_inf_temperature (float): The inference temperature to use for CoTSC agent.
                Defaults to `constants.inf_temperature_hi`.
        """
        assert cot_llm_prompt is not None, "CoTSC agent prompt is required."
        super().__init__(text_corpus, react_llm_prompt)
        self.cotsc_inf_temperature = cotsc_inf_temperature
        self.react_agent = ReactAgent(text_corpus, react_llm_prompt, max_steps, react_examples)
        self.cotsc_agent = CoTSCAgent(text_corpus, cot_llm_prompt, cot_examples, num_votes, sep)

        self.reset()

    def reset(self) -> None:
        self.react_agent.reset()
        self.cotsc_agent.reset()
        self.agent_interactions: Conversation = Conversation(messages=[])

    def _build_agent_prompt(self, question: str) -> str:
        # Join the prompts of the React and CoTSC agents
        return (
            self.react_agent._build_agent_prompt(question)
            + "\n\n"
            + self.cotsc_agent._build_agent_prompt(question)
        )

    async def batch_run(
        self, llm_chat: LLMChat, questions: list[str], inf_gen_config: InferenceGenerationConfig
    ) -> list[LLMChatResponse]:
        raise NotImplementedError("Batch run is not supported for React->CoTSCAgent.")

<<<<<<< HEAD
    async def run(self, llm_chat: LLMChat, question: str, inf_gen_config: InferenceGenerationConfig) -> LLMChatResponse:
=======
    def run(
        self, llm_chat: LLMChat, question: str, inf_gen_config: InferenceGenerationConfig
    ) -> LLMChatResponse:
>>>>>>> 471f3492
        logger.debug(f"\n\t>>> question: {question}\n")

        # Run the React agent. If the React agent reaches max steps, run the CoTSC agent.
        react_response = await self.react_agent.run(llm_chat, question, inf_gen_config)
        self.agent_interactions = self.react_agent.agent_interactions
        match react_response.error:
            case None:
                # No error occurred, return the React agent's response
                # None case must be before error_msg case, because "in" operator is used in error_msg case
                return react_response
            case error_msg if "<agent_error>Max react steps" in error_msg:
                # If the React agent reaches max steps, run the CoTSC agent
                cotsc_inf_gen_config = inf_gen_config.model_copy(
                    update=dict(temperature=self.cotsc_inf_temperature), deep=True
                )
                cotsc_response = self.cotsc_agent.run(llm_chat, question, cotsc_inf_gen_config)
                self.agent_interactions.messages.extend(self.cotsc_agent.agent_interactions.messages)

                total_usage = aggregate_usage([react_response.usage, cotsc_response.usage])
                return LLMChatResponse(
                    pred=cotsc_response.pred, usage=total_usage, error=cotsc_response.error
                )
            case _:
                # Error msg is not related to max steps, return react's response and abort
                return react_response


class CoTSC_ReactAgent(Agent):
    """
    Agent to implement CoTSC->React evaluation.
    If CoTSC agent does not get any majority vote answer, run React agent.
    """

    def __init__(
        self,
        text_corpus: pd.DataFrame,
        cot_llm_prompt: LLMPrompt,
        cot_examples: str = "",
        num_votes: int = 3,
        sep: str = constants.answer_sep,
        cotsc_inf_temperature: float = constants.inf_temperature_hi,
        react_llm_prompt: LLMPrompt | None = None,
        max_steps: int = 6,
        react_examples: str = "",
    ):
        """
        Takes 2 LLM Prompts. Pass the first prompt to the CoTSC agent
        and the second prompt to the React agent.
        Must provide the React agent prompt, otherwise the agent is not initialized.

        Args:
            cot_examples (str): Prompt examples to include in agent prompt.
                Defaults to "".
            num_votes (int): The number of votes to take for the majority vote.
                Defaults to 3.
            sep (str): The separator used to split the prediction.
                Defaults to `constants.answer_sep`.
            cotsc_inf_temperature (float): The inference temperature to use for CoTSC agent.
                Defaults to `constants.inf_temperature_hi`.
            react_llm_prompt (LLMPrompt): The prompt to be used by the React agent.
                Must be provided.
            max_steps (int): The maximum number of steps the agent can take.
                Defaults to 6.
            react_examples (str): Prompt examples to include in agent prompt.
                Defaults to "".
        """
        assert react_llm_prompt is not None, "React agent prompt is required."
        super().__init__(text_corpus, cot_llm_prompt)
        self.cotsc_inf_temperature = cotsc_inf_temperature
        self.cotsc_agent = CoTSCAgent(text_corpus, cot_llm_prompt, cot_examples, num_votes, sep)
        self.react_agent = ReactAgent(text_corpus, react_llm_prompt, max_steps, react_examples)

        self.reset()

    def reset(self) -> None:
        self.cotsc_agent.reset()
        self.react_agent.reset()
        self.agent_interactions: Conversation = Conversation(messages=[])

    def _build_agent_prompt(self, question: str) -> str:
        # Join the prompts of the CoTSC and React agents
        return (
            self.cotsc_agent._build_agent_prompt(question)
            + "\n\n"
            + self.react_agent._build_agent_prompt(question)
        )

    async def batch_run(
        self, llm_chat: LLMChat, questions: list[str], inf_gen_config: InferenceGenerationConfig
    ) -> list[LLMChatResponse]:
        raise NotImplementedError("Batch run is not supported for CoTSC->ReactAgent.")

<<<<<<< HEAD
    async def run(self, llm_chat: LLMChat, question: str, inf_gen_config: InferenceGenerationConfig) -> LLMChatResponse:
        logger.debug(f"\n\t>>> question: {question}\n")

        # Run the CoTSC agent. If the CoTSC agent does not get any majority vote answer, run the React agent.
        cotsc_inf_gen_config = inf_gen_config.model_copy(update=dict(temperature=self.cotsc_inf_temperature), deep=True)
        cotsc_response = await self.cotsc_agent.run(llm_chat, question, cotsc_inf_gen_config)
=======
    def run(
        self, llm_chat: LLMChat, question: str, inf_gen_config: InferenceGenerationConfig
    ) -> LLMChatResponse:
        logger.debug(f"\n\t>>> question: {question}\n")

        # Run the CoTSC agent. If the CoTSC agent does not get any majority vote answer, run the React agent.
        cotsc_inf_gen_config = inf_gen_config.model_copy(
            update=dict(temperature=self.cotsc_inf_temperature), deep=True
        )
        cotsc_response = self.cotsc_agent.run(llm_chat, question, cotsc_inf_gen_config)
>>>>>>> 471f3492
        self.agent_interactions = self.cotsc_agent.agent_interactions
        match cotsc_response.error:
            case None:
                # No error occurred, return the CoTSC agent's response
                # None case must be before error_msg case, because "in" operator is used in error_msg case
                return cotsc_response
            case error_msg if "<agent_error>No majority vote" in error_msg:
                # The CoTSC agent does not get any majority vote answer, run the React agent
                react_response = await self.react_agent.run(llm_chat, question, inf_gen_config)
                self.agent_interactions.messages.extend(self.react_agent.agent_interactions.messages)

                total_usage = aggregate_usage([cotsc_response.usage, react_response.usage])
                return LLMChatResponse(
                    pred=react_response.pred, usage=total_usage, error=react_response.error
                )
            case _:
                # Error msg is not related to majority vote, return CoTSC's response and abort
                return cotsc_response


class CustomEmbeddings(Embeddings):
    def __init__(self, client):
        self.client = client
        self.model = self.client.models.list().data[0].id

    def embed_documents(self, texts: list[str]) -> list[list[float]]:
        """Embed search docs."""
        return [obj.embedding for obj in self.client.embeddings.create(input=texts, model=self.model).data]

    def embed_query(self, text: str) -> list[float]:
        """Embed query text."""
        return self.embed_documents([text])[0]


class RAGMixin:
    def __init__(
        self,
        text_corpus: pd.DataFrame,
        embedding_model_name: str = "whereisai/uae-large-v1",
        retriever_num_documents: int = 4,
        tensor_parallel_size: int | None = 1,
        port: int = 8001,
    ):
        """
        Args:
            embedding_model_name (str): The embedding method for the vector database.
                Defaults to WhereIsAI/UAE-Code-Large-V. All VLLM models are supported.
            retriever_num_documents (int): Number of documents retrieved.
                Defaults to 4. See
                https://api.python.langchain.com/en/latest/vectorstores/langchain_community.vectorstores.
                faiss.FAISS.html#langchain_community.vectorstores.faiss.FAISS.as_retriever for other options.
        """

        self.embedding_model_name = embedding_model_name
        texts = self.text_corpus["article"].tolist()

        # launch server
        subprocess.call(
            [
                "./src/phantom_eval/launch_embedding_server.sh",
                embedding_model_name,
                str(port),
                str(get_gpu_count() - 1),
            ]
        )

        # build retriever
        BASE_URL = f"http://0.0.0.0:{port}/v1"
        API_KEY = "token-abc123"
        client = openai.OpenAI(
            base_url=BASE_URL,
            api_key=API_KEY,
        )
        embeddings = CustomEmbeddings(client)
        vectorstore = FAISS.from_texts(texts, embeddings)
        self.retriever = vectorstore.as_retriever(search_kwargs={"k": retriever_num_documents})

    def get_RAG_evidence(self, question: str) -> str:
        """
        Returns retrieved articles in the text corpus as evidence.
        """
        self.format_RAG_docs = lambda docs: "\n================\n\n".join(doc.page_content for doc in docs)
        evidence = self.format_RAG_docs(self.retriever.invoke(question))
        return evidence


class NshotRAGAgent(NshotAgent, RAGMixin):
    """
    Agent to implement Zeroshot and fewshot evaluation with majority vote.
    """

    def __init__(
        self,
        text_corpus: pd.DataFrame,
        llm_prompt: LLMPrompt,
        fewshot_examples: str = "",
        embedding_model_name: str = "WhereIsAI/UAE-Code-Large-V",
        retriever_num_documents: int = 4,
        tensor_parallel_size: int | None = 1,
        port: int = 8001,
    ):
        """
        Args:
            fewshot_examples (str): Prompt examples to include in agent prompt.
                If "", the agent is zero-shot. Defaults to "".
            sep (str): The separator used to split the prediction.
                Defaults to `constants.answer_sep`.
        """
        NshotAgent.__init__(self, text_corpus, llm_prompt, fewshot_examples)
        RAGMixin.__init__(
            self, text_corpus, embedding_model_name, retriever_num_documents, tensor_parallel_size, port
        )

<<<<<<< HEAD
    async def run(self, 
            llm_chat: LLMChat, 
            question: str, 
            inf_gen_config: InferenceGenerationConfig
            ) -> LLMChatResponse:
=======
    def run(
        self, llm_chat: LLMChat, question: str, inf_gen_config: InferenceGenerationConfig
    ) -> LLMChatResponse:
>>>>>>> 471f3492
        # Relies on the implementation of run in the subclass
        return await super().run(llm_chat, question, inf_gen_config)

    async def batch_run(
        self, llm_chat: LLMChat, questions: list[str], inf_gen_config: InferenceGenerationConfig
    ) -> list[LLMChatResponse]:
        # Relies on the implementation of batch_run in the subclass
        return await super().batch_run(llm_chat, questions, inf_gen_config)


class CoTRAGAgent(CoTAgent, RAGMixin):
    """
    Agent to implement Zeroshot and fewshot evaluation with majority vote.
    """

    def __init__(
        self,
        text_corpus: pd.DataFrame,
        llm_prompt: LLMPrompt,
        cot_examples: str = "",
        embedding_model_name: str = "WhereIsAI/UAE-Code-Large-V",
        retriever_num_documents: int = 4,
        tensor_parallel_size: int | None = 1,
        port: int = 8001,
    ):
        """
        Args:
            cot_examples (str): Prompt examples to include in agent prompt.
        """
        CoTAgent.__init__(self, text_corpus, llm_prompt, cot_examples)
<<<<<<< HEAD
        RAGMixin.__init__(self, text_corpus, embedding_model_name, retriever_num_documents, use_api, tensor_parallel_size, port)

    async def run(self, 
            llm_chat: LLMChat, 
            question: str, 
            inf_gen_config: InferenceGenerationConfig
            ) -> LLMChatResponse:
        # Relies on the implementation of run in the subclass
        return await super().run(llm_chat, question, inf_gen_config)

    async def batch_run(self, 
                        llm_chat: LLMChat, 
                        questions: list[str], 
                        inf_gen_config: InferenceGenerationConfig
                        ) -> list[LLMChatResponse]:
        # Relies on the implementation of batch_run in the subclass
        return await super().batch_run(llm_chat, questions, inf_gen_config)


class ReasoningAgent(Agent):
    """
    Agent to implement Zeroshot and fewshot evaluation, 
    depending on the input `llm_prompt` on initialization.
    """
    def __init__(self, text_corpus: pd.DataFrame, llm_prompt: LLMPrompt, fewshot_examples: str = ""):
        """
        Args:
            fewshot_examples (str): Prompt examples to include in agent prompt.
                If "", the agent is zero-shot. Defaults to "".
        """
        super().__init__(text_corpus, llm_prompt)
        self.fewshot_examples = fewshot_examples
    def _build_agent_prompt(self, question: str) -> str:
        if hasattr(self, 'embedding_model_name') and self.embedding_model_name is not None:
            evidence = self.get_RAG_evidence(question)
        else:
            evidence = _get_evidence(self.text_corpus)
        if self.fewshot_examples: # Few-shot
            return self.llm_prompt.get_prompt().format(
                evidence=evidence,
                examples=self.fewshot_examples,
                question=question
            )
        else: # Zero-shot
            return self.llm_prompt.get_prompt().format(
                evidence=evidence,
                question=question
            )
    async def run(self, llm_chat: LLMChat, question: str, inf_gen_config: InferenceGenerationConfig) -> LLMChatResponse:
        logger.debug(f"\n\t>>> question: {question}\n")
        # Create a conversation with 1 user prompt and initialize agent interactions
        prompt = self._build_agent_prompt(question)
        conv = Conversation(messages=[Message(role="user", content=[ContentTextMessage(text=prompt)])])
        self.agent_interactions = conv
        
        # Generate response
        # # Add "\n" to stop_sequences
        inf_gen_config = inf_gen_config.model_copy(update=dict(stop_sequences=[]), deep=True)
        response = await llm_chat.generate_response(conv, inf_gen_config)
        # Update agent's conversation
        self.agent_interactions.messages.append(
            Message(role="assistant", content=[ContentTextMessage(text=response.pred)])
=======
        RAGMixin.__init__(
            self, text_corpus, embedding_model_name, retriever_num_documents, tensor_parallel_size, port
>>>>>>> 471f3492
        )


<<<<<<< HEAD
class ReasoningRAGAgent(ReasoningAgent, RAGMixin):
    def __init__(self, 
                text_corpus: pd.DataFrame, 
                llm_prompt: LLMPrompt, 
                fewshot_examples: str = "", 
                embedding_model_name: str="WhereIsAI/UAE-Code-Large-V",
                retriever_num_documents: int = 4,
                use_api: bool | None = True,
                tensor_parallel_size: int | None = 1,
                port:int = 8001,
                ):
        """
        Args:
            fewshot_examples (str): Prompt examples to include in agent prompt.
                If "", the agent is zero-shot. Defaults to "".
            sep (str): The separator used to split the prediction.
                Defaults to `constants.answer_sep`.
        """
        ReasoningAgent.__init__(self, text_corpus, llm_prompt, fewshot_examples)
        RAGMixin.__init__(self, text_corpus, embedding_model_name, retriever_num_documents, use_api, tensor_parallel_size, port)

    async def run(self, 
            llm_chat: LLMChat, 
            question: str, 
            inf_gen_config: InferenceGenerationConfig
            ) -> LLMChatResponse:
        # Relies on the implementation of run in the subclass
        return super().run(llm_chat, question, inf_gen_config)

    async def batch_run(self, 
                        llm_chat: LLMChat, 
                        questions: list[str], 
                        inf_gen_config: InferenceGenerationConfig
                        ) -> list[LLMChatResponse]:
        # Relies on the implementation of batch_run in the subclass
        return await super().batch_run(llm_chat, questions, inf_gen_config)

=======
>>>>>>> 471f3492
#### Utils ####


def format_pred(pred: str) -> str:
    """
    Format the prediction by stripping newlines and spaces.
    """
    return pred.strip("\n").strip().replace("\n", " ")


def _get_evidence(text_corpus: pd.DataFrame) -> str:
    """Utility for constructing evidence
    Returns all articles (concatenated as a string) in the text corpus as evidence.
    """
    return "\n================\n\n".join(text_corpus["article"])


SUPPORTED_METHOD_NAMES: list[str] = [
    "zeroshot",
    "fewshot",
    "zeroshot-sc",
    "fewshot-sc",
    "cot",
    "cot-sc",
    "react",
    "act",
    "react->cot-sc",
    "cot-sc->react",
    "zeroshot-rag",
    "fewshot-rag",
    "cot-rag",
]

REASONING_MODELS: list[str] = [
    "deepseek-ai/deepseek-r1-distill-qwen-32b",
    "deepseek-ai/deepseek-r1-distill-qwen-7b",
    "deepseek-ai/deepseek-r1-distill-qwen-1.5b",
]


def get_agent(
    method: str,
    text_corpus: pd.DataFrame,
    llm_prompt: LLMPrompt,
    agent_kwargs: dict,
) -> Agent:
    match method:
        case "zeroshot" | "fewshot":
            return NshotAgent(text_corpus, llm_prompt, **agent_kwargs)
        case "zeroshot-sc" | "fewshot-sc":
            return NshotSCAgent(text_corpus, llm_prompt, **agent_kwargs)
        case "cot":
            return CoTAgent(text_corpus, llm_prompt, **agent_kwargs)
        case "cot-sc":
            return CoTSCAgent(text_corpus, llm_prompt, **agent_kwargs)
        case "react":
            return ReactAgent(text_corpus, llm_prompt, **agent_kwargs)
        case "act":
            return ActAgent(text_corpus, llm_prompt, **agent_kwargs)
        case "react->cot-sc":
            return React_CoTSCAgent(text_corpus, llm_prompt, **agent_kwargs)
        case "cot-sc->react":
            return CoTSC_ReactAgent(text_corpus, llm_prompt, **agent_kwargs)
        case "zeroshot-rag" | "fewshot-rag":
            return NshotRAGAgent(text_corpus, llm_prompt, **agent_kwargs)
        case "cot-rag":
            return CoTRAGAgent(text_corpus, llm_prompt, **agent_kwargs)
        case _:
            raise ValueError(f"Invalid method: {method}")<|MERGE_RESOLUTION|>--- conflicted
+++ resolved
@@ -1,13 +1,10 @@
 import abc
+import asyncio
 import logging
 import re
 import subprocess
 import traceback
-<<<<<<< HEAD
-import asyncio
-=======
 from collections import Counter
->>>>>>> 471f3492
 
 import openai
 import pandas as pd
@@ -41,13 +38,9 @@
         self.agent_interactions: Conversation | list[Conversation] = None
 
     @abc.abstractmethod
-<<<<<<< HEAD
-    async def run(self, llm_chat: LLMChat, question: str, inf_gen_config: InferenceGenerationConfig) -> LLMChatResponse:
-=======
-    def run(
-        self, llm_chat: LLMChat, question: str, inf_gen_config: InferenceGenerationConfig
-    ) -> LLMChatResponse:
->>>>>>> 471f3492
+    async def run(
+        self, llm_chat: LLMChat, question: str, inf_gen_config: InferenceGenerationConfig
+    ) -> LLMChatResponse:
         """
         Run the agent with an LLM on a given question.
         """
@@ -107,13 +100,9 @@
         else:  # Zero-shot
             return self.llm_prompt.get_prompt(self.prolog_query).format(evidence=evidence, question=question)
 
-<<<<<<< HEAD
-    async def run(self, llm_chat: LLMChat, question: str, inf_gen_config: InferenceGenerationConfig) -> LLMChatResponse:
-=======
-    def run(
-        self, llm_chat: LLMChat, question: str, inf_gen_config: InferenceGenerationConfig
-    ) -> LLMChatResponse:
->>>>>>> 471f3492
+    async def run(
+        self, llm_chat: LLMChat, question: str, inf_gen_config: InferenceGenerationConfig
+    ) -> LLMChatResponse:
         logger.debug(f"\n\t>>> question: {question}\n")
 
         # Create a conversation with 1 user prompt and initialize agent interactions
@@ -122,14 +111,8 @@
         self.agent_interactions = conv
 
         # Generate response
-<<<<<<< HEAD
-        # Add "\n" to stop_sequences
-        inf_gen_config = inf_gen_config.model_copy(update=dict(stop_sequences=["\n"]), deep=True)
+        inf_gen_config = inf_gen_config.model_copy(update=dict(stop_sequences=[]), deep=True)
         response = await llm_chat.generate_response(conv, inf_gen_config)
-=======
-        inf_gen_config = inf_gen_config.model_copy(update=dict(stop_sequences=[]), deep=True)
-        response = llm_chat.generate_response(conv, inf_gen_config)
->>>>>>> 471f3492
 
         # Update agent's conversation
         self.agent_interactions.messages.append(
@@ -272,22 +255,13 @@
         NshotAgent.__init__(self, text_corpus, llm_prompt, fewshot_examples)
         SCMixin.__init__(self, num_votes, sep)
 
-<<<<<<< HEAD
-    async def run(self, llm_chat: LLMChat, question: str, inf_gen_config: InferenceGenerationConfig) -> LLMChatResponse:
+    async def run(
+        self, llm_chat: LLMChat, question: str, inf_gen_config: InferenceGenerationConfig
+    ) -> LLMChatResponse:
         # Relies on the implementation of run in the subclass
-        responses: list[LLMChatResponse] = asyncio.gather(*[
-            super().run(llm_chat, question, inf_gen_config)
-            for _ in range(self.num_votes)
-        ])
-=======
-    def run(
-        self, llm_chat: LLMChat, question: str, inf_gen_config: InferenceGenerationConfig
-    ) -> LLMChatResponse:
-        # Relies on the implementation of run in the subclass
-        responses: list[LLMChatResponse] = [
-            super().run(llm_chat, question, inf_gen_config) for _ in range(self.num_votes)
-        ]
->>>>>>> 471f3492
+        responses: list[LLMChatResponse] = asyncio.gather(
+            *[super().run(llm_chat, question, inf_gen_config) for _ in range(self.num_votes)]
+        )
         return self.take_majority_vote(responses, self.sep)
 
     async def batch_run(
@@ -322,13 +296,9 @@
         self.cot_examples = cot_examples
         self.prolog_query = prolog_query
 
-<<<<<<< HEAD
-    async def run(self, llm_chat: LLMChat, question: str, inf_gen_config: InferenceGenerationConfig) -> LLMChatResponse:
-=======
-    def run(
-        self, llm_chat: LLMChat, question: str, inf_gen_config: InferenceGenerationConfig
-    ) -> LLMChatResponse:
->>>>>>> 471f3492
+    async def run(
+        self, llm_chat: LLMChat, question: str, inf_gen_config: InferenceGenerationConfig
+    ) -> LLMChatResponse:
         logger.debug(f"\n\t>>> question: {question}\n")
 
         # Create a conversation with 1 user prompt and initialize agent interactions
@@ -337,14 +307,10 @@
         self.agent_interactions = conv
 
         # Generate response
-<<<<<<< HEAD
-        response = await llm_chat.generate_response(conv, inf_gen_config)
-=======
         inf_gen_config = inf_gen_config.model_copy(
             update=dict(stop_sequences=[]), deep=True
         )  # remove \n from stop sequences
-        response = llm_chat.generate_response(conv, inf_gen_config)
->>>>>>> 471f3492
+        response = await llm_chat.generate_response(conv, inf_gen_config)
 
         # Add the response to the agent's conversation
         self.agent_interactions.messages.append(
@@ -469,20 +435,12 @@
         CoTAgent.__init__(self, text_corpus, llm_prompt, cot_examples)
         SCMixin.__init__(self, num_votes, sep)
 
-<<<<<<< HEAD
-    async def run(self, llm_chat: LLMChat, question: str, inf_gen_config: InferenceGenerationConfig) -> LLMChatResponse:
+    async def run(
+        self, llm_chat: LLMChat, question: str, inf_gen_config: InferenceGenerationConfig
+    ) -> LLMChatResponse:
         # Relies on the implementation of run in the subclass
         responses: list[LLMChatResponse] = [
-            await super().run(llm_chat, question, inf_gen_config)
-            for _ in range(self.num_votes)
-=======
-    def run(
-        self, llm_chat: LLMChat, question: str, inf_gen_config: InferenceGenerationConfig
-    ) -> LLMChatResponse:
-        # Relies on the implementation of run in the subclass
-        responses: list[LLMChatResponse] = [
-            super().run(llm_chat, question, inf_gen_config) for _ in range(self.num_votes)
->>>>>>> 471f3492
+            await super().run(llm_chat, question, inf_gen_config) for _ in range(self.num_votes)
         ]
         return self.take_majority_vote(responses, self.sep)
 
@@ -538,13 +496,9 @@
     ) -> list[LLMChatResponse]:
         raise NotImplementedError("Batch run is not supported for ActAgent.")
 
-<<<<<<< HEAD
-    async def run(self, llm_chat: LLMChat, question: str, inf_gen_config: InferenceGenerationConfig) -> LLMChatResponse:
-=======
-    def run(
-        self, llm_chat: LLMChat, question: str, inf_gen_config: InferenceGenerationConfig
-    ) -> LLMChatResponse:
->>>>>>> 471f3492
+    async def run(
+        self, llm_chat: LLMChat, question: str, inf_gen_config: InferenceGenerationConfig
+    ) -> LLMChatResponse:
         logger.debug(f"\n\t>>> question: {question}\n")
 
         # Add the initial prompt to agent's conversation
@@ -560,7 +514,7 @@
 
                 response = await self._step_observation(response)
                 total_usage = aggregate_usage([total_usage, response.usage])
-            except Exception:
+            except Exception as e:
                 response = LLMChatResponse(
                     pred="", usage=total_usage, error=f"<agent_error>{traceback.format_exc()}</agent_error>"
                 )
@@ -577,13 +531,9 @@
 
         return LLMChatResponse(pred=response.pred, usage=total_usage, error=response.error)
 
-<<<<<<< HEAD
-    async def _step_action(self, llm_chat: LLMChat, question: str, inf_gen_config: InferenceGenerationConfig) -> LLMChatResponse:
-=======
-    def _step_action(
-        self, llm_chat: LLMChat, question: str, inf_gen_config: InferenceGenerationConfig
-    ) -> LLMChatResponse:
->>>>>>> 471f3492
+    async def _step_action(
+        self, llm_chat: LLMChat, question: str, inf_gen_config: InferenceGenerationConfig
+    ) -> LLMChatResponse:
         """
         Run the action step of the agent.
         """
@@ -657,17 +607,13 @@
         self.step_round += 1
         return LLMChatResponse(pred=observation_for_round, usage={})
 
-<<<<<<< HEAD
-    async def _prompt_agent(self, llm_chat: LLMChat, question: str, llm_leading_prompt: str, inf_gen_config: InferenceGenerationConfig) -> LLMChatResponse:
-=======
-    def _prompt_agent(
+    async def _prompt_agent(
         self,
         llm_chat: LLMChat,
         question: str,
         llm_leading_prompt: str,
         inf_gen_config: InferenceGenerationConfig,
     ) -> LLMChatResponse:
->>>>>>> 471f3492
         """
         Prompt the LLM with the agent's current prompt and the given question.
         `inf_gen_config` is passed to the LLM's generation function.
@@ -675,19 +621,12 @@
         # Put the full scratchpad in the prompt and ask the LLM to generate.
         # All of the back and forth conversation so far becomes the user prompt.
         user_message: str = self._build_agent_prompt(question)
-<<<<<<< HEAD
-        conv: Conversation = Conversation(messages=[
-            Message(role="user", content=[ContentTextMessage(text=user_message + llm_leading_prompt)])
-        ])
-        response: LLMChatResponse = await llm_chat.generate_response(conv, inf_gen_config)
-=======
         conv: Conversation = Conversation(
             messages=[
                 Message(role="user", content=[ContentTextMessage(text=user_message + llm_leading_prompt)])
             ]
         )
-        response: LLMChatResponse = llm_chat.generate_response(conv, inf_gen_config)
->>>>>>> 471f3492
+        response: LLMChatResponse = await llm_chat.generate_response(conv, inf_gen_config)
         return response
 
 
@@ -728,13 +667,9 @@
     ) -> list[LLMChatResponse]:
         raise NotImplementedError("Batch run is not supported for ReactAgent.")
 
-<<<<<<< HEAD
-    async def run(self, llm_chat: LLMChat, question: str, inf_gen_config: InferenceGenerationConfig) -> LLMChatResponse:
-=======
-    def run(
-        self, llm_chat: LLMChat, question: str, inf_gen_config: InferenceGenerationConfig
-    ) -> LLMChatResponse:
->>>>>>> 471f3492
+    async def run(
+        self, llm_chat: LLMChat, question: str, inf_gen_config: InferenceGenerationConfig
+    ) -> LLMChatResponse:
         logger.debug(f"\n\t>>> question: {question}\n")
 
         # Add the initial prompt to agent's conversation
@@ -753,7 +688,7 @@
 
                 response = await self._step_observation(response)
                 total_usage = aggregate_usage([total_usage, response.usage])
-            except Exception:
+            except Exception as e:
                 # If an error occurs, return the error message and empty pred
                 response = LLMChatResponse(
                     pred="", usage=total_usage, error=f"<agent_error>{traceback.format_exc()}</agent_error>"
@@ -772,18 +707,12 @@
 
         return LLMChatResponse(pred=response.pred, usage=total_usage, error=response.error)
 
-<<<<<<< HEAD
-    async def _step_thought(self, llm_chat: LLMChat, question: str, inf_gen_config: InferenceGenerationConfig) -> LLMChatResponse:
+    async def _step_thought(
+        self, llm_chat: LLMChat, question: str, inf_gen_config: InferenceGenerationConfig
+    ) -> LLMChatResponse:
         """Run the thought step of the agent.
 
         NOTE: this is an asynchronous function because it calls the LLM.
-=======
-    def _step_thought(
-        self, llm_chat: LLMChat, question: str, inf_gen_config: InferenceGenerationConfig
-    ) -> LLMChatResponse:
-        """
-        Run the thought step of the agent.
->>>>>>> 471f3492
         """
         # Stop generating when seeing "Action" (when thought is complete)
         leading_llm_prompt = f"Thought {self.step_round}: "
@@ -798,20 +727,13 @@
             Message(role="assistant", content=[ContentTextMessage(text=response.pred)])
         )
         return response
-<<<<<<< HEAD
-    
-    async def _step_action(self, llm_chat: LLMChat, question: str, inf_gen_config: InferenceGenerationConfig) -> LLMChatResponse:
+
+    async def _step_action(
+        self, llm_chat: LLMChat, question: str, inf_gen_config: InferenceGenerationConfig
+    ) -> LLMChatResponse:
         """Run the action step of the agent.
 
         NOTE: this is an asynchronous function because it calls the LLM.
-=======
-
-    def _step_action(
-        self, llm_chat: LLMChat, question: str, inf_gen_config: InferenceGenerationConfig
-    ) -> LLMChatResponse:
-        """
-        Run the action step of the agent.
->>>>>>> 471f3492
         """
         # Stop generating when seeing "Observation" (when action is complete)
         leading_llm_prompt = f"Action {self.step_round}: "
@@ -885,20 +807,14 @@
         self.step_round += 1
         return LLMChatResponse(pred=observation_for_round, usage={})
 
-<<<<<<< HEAD
-    async def _prompt_agent(self, llm_chat: LLMChat, question: str, leading_llm_prompt: str, inf_gen_config: InferenceGenerationConfig) -> LLMChatResponse:
-        """Prompt the LLM with the agent's current prompt and the given question.
-=======
-    def _prompt_agent(
+    async def _prompt_agent(
         self,
         llm_chat: LLMChat,
         question: str,
         leading_llm_prompt: str,
         inf_gen_config: InferenceGenerationConfig,
     ) -> LLMChatResponse:
-        """
-        Prompt the LLM with the agent's current prompt and the given question.
->>>>>>> 471f3492
+        """Prompt the LLM with the agent's current prompt and the given question.
         `inf_gen_config` is passed to the LLM's generation function.
 
         NOTE: this is an asynchronous function because it calls the LLM.
@@ -906,12 +822,6 @@
         # Put the full scratchpad in the prompt and ask the LLM to generate.
         # All of the back and forth conversation so far becomes the user prompt.
         user_message: str = self._build_agent_prompt(question)
-<<<<<<< HEAD
-        conv: Conversation = Conversation(messages=[
-            Message(role="user", content=[ContentTextMessage(text=user_message + "\n" + leading_llm_prompt)])
-        ])
-        response: LLMChatResponse = await llm_chat.generate_response(conv, inf_gen_config)
-=======
         conv: Conversation = Conversation(
             messages=[
                 Message(
@@ -919,8 +829,7 @@
                 )
             ]
         )
-        response: LLMChatResponse = llm_chat.generate_response(conv, inf_gen_config)
->>>>>>> 471f3492
+        response: LLMChatResponse = await llm_chat.generate_response(conv, inf_gen_config)
         return response
 
     @classmethod
@@ -1016,13 +925,9 @@
     ) -> list[LLMChatResponse]:
         raise NotImplementedError("Batch run is not supported for React->CoTSCAgent.")
 
-<<<<<<< HEAD
-    async def run(self, llm_chat: LLMChat, question: str, inf_gen_config: InferenceGenerationConfig) -> LLMChatResponse:
-=======
-    def run(
-        self, llm_chat: LLMChat, question: str, inf_gen_config: InferenceGenerationConfig
-    ) -> LLMChatResponse:
->>>>>>> 471f3492
+    async def run(
+        self, llm_chat: LLMChat, question: str, inf_gen_config: InferenceGenerationConfig
+    ) -> LLMChatResponse:
         logger.debug(f"\n\t>>> question: {question}\n")
 
         # Run the React agent. If the React agent reaches max steps, run the CoTSC agent.
@@ -1115,15 +1020,7 @@
     ) -> list[LLMChatResponse]:
         raise NotImplementedError("Batch run is not supported for CoTSC->ReactAgent.")
 
-<<<<<<< HEAD
-    async def run(self, llm_chat: LLMChat, question: str, inf_gen_config: InferenceGenerationConfig) -> LLMChatResponse:
-        logger.debug(f"\n\t>>> question: {question}\n")
-
-        # Run the CoTSC agent. If the CoTSC agent does not get any majority vote answer, run the React agent.
-        cotsc_inf_gen_config = inf_gen_config.model_copy(update=dict(temperature=self.cotsc_inf_temperature), deep=True)
-        cotsc_response = await self.cotsc_agent.run(llm_chat, question, cotsc_inf_gen_config)
-=======
-    def run(
+    async def run(
         self, llm_chat: LLMChat, question: str, inf_gen_config: InferenceGenerationConfig
     ) -> LLMChatResponse:
         logger.debug(f"\n\t>>> question: {question}\n")
@@ -1132,8 +1029,7 @@
         cotsc_inf_gen_config = inf_gen_config.model_copy(
             update=dict(temperature=self.cotsc_inf_temperature), deep=True
         )
-        cotsc_response = self.cotsc_agent.run(llm_chat, question, cotsc_inf_gen_config)
->>>>>>> 471f3492
+        cotsc_response = await self.cotsc_agent.run(llm_chat, question, cotsc_inf_gen_config)
         self.agent_interactions = self.cotsc_agent.agent_interactions
         match cotsc_response.error:
             case None:
@@ -1247,17 +1143,9 @@
             self, text_corpus, embedding_model_name, retriever_num_documents, tensor_parallel_size, port
         )
 
-<<<<<<< HEAD
-    async def run(self, 
-            llm_chat: LLMChat, 
-            question: str, 
-            inf_gen_config: InferenceGenerationConfig
-            ) -> LLMChatResponse:
-=======
-    def run(
-        self, llm_chat: LLMChat, question: str, inf_gen_config: InferenceGenerationConfig
-    ) -> LLMChatResponse:
->>>>>>> 471f3492
+    async def run(
+        self, llm_chat: LLMChat, question: str, inf_gen_config: InferenceGenerationConfig
+    ) -> LLMChatResponse:
         # Relies on the implementation of run in the subclass
         return await super().run(llm_chat, question, inf_gen_config)
 
@@ -1288,31 +1176,34 @@
             cot_examples (str): Prompt examples to include in agent prompt.
         """
         CoTAgent.__init__(self, text_corpus, llm_prompt, cot_examples)
-<<<<<<< HEAD
-        RAGMixin.__init__(self, text_corpus, embedding_model_name, retriever_num_documents, use_api, tensor_parallel_size, port)
-
-    async def run(self, 
-            llm_chat: LLMChat, 
-            question: str, 
-            inf_gen_config: InferenceGenerationConfig
-            ) -> LLMChatResponse:
+        RAGMixin.__init__(
+            self,
+            text_corpus,
+            embedding_model_name,
+            retriever_num_documents,
+            tensor_parallel_size,
+            port,
+        )
+
+    async def run(
+        self, llm_chat: LLMChat, question: str, inf_gen_config: InferenceGenerationConfig
+    ) -> LLMChatResponse:
         # Relies on the implementation of run in the subclass
         return await super().run(llm_chat, question, inf_gen_config)
 
-    async def batch_run(self, 
-                        llm_chat: LLMChat, 
-                        questions: list[str], 
-                        inf_gen_config: InferenceGenerationConfig
-                        ) -> list[LLMChatResponse]:
+    async def batch_run(
+        self, llm_chat: LLMChat, questions: list[str], inf_gen_config: InferenceGenerationConfig
+    ) -> list[LLMChatResponse]:
         # Relies on the implementation of batch_run in the subclass
         return await super().batch_run(llm_chat, questions, inf_gen_config)
 
 
 class ReasoningAgent(Agent):
     """
-    Agent to implement Zeroshot and fewshot evaluation, 
+    Agent to implement Zeroshot and fewshot evaluation,
     depending on the input `llm_prompt` on initialization.
     """
+
     def __init__(self, text_corpus: pd.DataFrame, llm_prompt: LLMPrompt, fewshot_examples: str = ""):
         """
         Args:
@@ -1321,29 +1212,28 @@
         """
         super().__init__(text_corpus, llm_prompt)
         self.fewshot_examples = fewshot_examples
+
     def _build_agent_prompt(self, question: str) -> str:
-        if hasattr(self, 'embedding_model_name') and self.embedding_model_name is not None:
+        if hasattr(self, "embedding_model_name") and self.embedding_model_name is not None:
             evidence = self.get_RAG_evidence(question)
         else:
             evidence = _get_evidence(self.text_corpus)
-        if self.fewshot_examples: # Few-shot
+        if self.fewshot_examples:  # Few-shot
             return self.llm_prompt.get_prompt().format(
-                evidence=evidence,
-                examples=self.fewshot_examples,
-                question=question
+                evidence=evidence, examples=self.fewshot_examples, question=question
             )
-        else: # Zero-shot
-            return self.llm_prompt.get_prompt().format(
-                evidence=evidence,
-                question=question
-            )
-    async def run(self, llm_chat: LLMChat, question: str, inf_gen_config: InferenceGenerationConfig) -> LLMChatResponse:
+        else:  # Zero-shot
+            return self.llm_prompt.get_prompt().format(evidence=evidence, question=question)
+
+    async def run(
+        self, llm_chat: LLMChat, question: str, inf_gen_config: InferenceGenerationConfig
+    ) -> LLMChatResponse:
         logger.debug(f"\n\t>>> question: {question}\n")
         # Create a conversation with 1 user prompt and initialize agent interactions
         prompt = self._build_agent_prompt(question)
         conv = Conversation(messages=[Message(role="user", content=[ContentTextMessage(text=prompt)])])
         self.agent_interactions = conv
-        
+
         # Generate response
         # # Add "\n" to stop_sequences
         inf_gen_config = inf_gen_config.model_copy(update=dict(stop_sequences=[]), deep=True)
@@ -1351,25 +1241,79 @@
         # Update agent's conversation
         self.agent_interactions.messages.append(
             Message(role="assistant", content=[ContentTextMessage(text=response.pred)])
-=======
-        RAGMixin.__init__(
-            self, text_corpus, embedding_model_name, retriever_num_documents, tensor_parallel_size, port
->>>>>>> 471f3492
-        )
-
-
-<<<<<<< HEAD
+        )
+
+        # return response
+        try:
+            pred = ReasoningAgent.parse_answer(response.pred)
+            error = None
+        except Exception as e:
+            pred = ""
+            error = f"<agent_error>{traceback.format_exc()}</agent_error>"
+            error = f"<agent_error>{e}</agent_error>"
+        return LLMChatResponse(pred=pred, usage=response.usage, error=error)
+
+    async def batch_run(
+        self, llm_chat: LLMChat, questions: list[str], inf_gen_config: InferenceGenerationConfig
+    ) -> list[LLMChatResponse]:
+        logger.debug(f"\n\t>>> questions: {questions}\n")
+        # Create a conversation for each user prompt, and initialize agent interactions
+        prompts: list[str] = [self._build_agent_prompt(question) for question in questions]
+        convs = [
+            Conversation(messages=[Message(role="user", content=[ContentTextMessage(text=prompt)])])
+            for prompt in prompts
+        ]
+        self.agent_interactions = convs
+
+        # Generate response
+        # # Change stop_sequences to "\n"
+        inf_gen_config = inf_gen_config.model_copy(update=dict(stop_sequences=[]), deep=True)
+        responses = await llm_chat.batch_generate_response(convs, inf_gen_config)
+        # Add the responses to the agent's conversations
+        for i, response in enumerate(responses):
+            self.agent_interactions[i].messages.append(
+                Message(role="assistant", content=[ContentTextMessage(text=response.pred)])
+            )
+        # return responses
+        # Parse the responses to extract the answers
+        parsed_responses: list[LLMChatResponse] = []
+        for response in responses:
+            # Try to parse the response, otherwise return an error
+            try:
+                pred = ReasoningAgent.parse_answer(response.pred)
+                error = None
+            except Exception:
+                pred = ""
+                error = f"<agent_error>{traceback.format_exc()}</agent_error>"
+            parsed_responses.append(LLMChatResponse(pred=pred, usage=response.usage, error=error))
+        return parsed_responses
+
+    @classmethod
+    def parse_answer(cls, pred: str) -> tuple[str, str]:
+        """
+        Parse the response to extract the answer using regex.
+        The prediction is of the form: "... The answer is <answer>."
+        """
+        pattern = r"</think>\s*(.+)"
+        m = re.search(pattern, pred)
+        if m:
+            return m.group(1)
+        else:
+            raise ValueError(f"Answer '{pred}' cannot be parsed.")
+
+
 class ReasoningRAGAgent(ReasoningAgent, RAGMixin):
-    def __init__(self, 
-                text_corpus: pd.DataFrame, 
-                llm_prompt: LLMPrompt, 
-                fewshot_examples: str = "", 
-                embedding_model_name: str="WhereIsAI/UAE-Code-Large-V",
-                retriever_num_documents: int = 4,
-                use_api: bool | None = True,
-                tensor_parallel_size: int | None = 1,
-                port:int = 8001,
-                ):
+    def __init__(
+        self,
+        text_corpus: pd.DataFrame,
+        llm_prompt: LLMPrompt,
+        fewshot_examples: str = "",
+        embedding_model_name: str = "WhereIsAI/UAE-Code-Large-V",
+        retriever_num_documents: int = 4,
+        use_api: bool | None = True,
+        tensor_parallel_size: int | None = 1,
+        port: int = 8001,
+    ):
         """
         Args:
             fewshot_examples (str): Prompt examples to include in agent prompt.
@@ -1378,26 +1322,29 @@
                 Defaults to `constants.answer_sep`.
         """
         ReasoningAgent.__init__(self, text_corpus, llm_prompt, fewshot_examples)
-        RAGMixin.__init__(self, text_corpus, embedding_model_name, retriever_num_documents, use_api, tensor_parallel_size, port)
-
-    async def run(self, 
-            llm_chat: LLMChat, 
-            question: str, 
-            inf_gen_config: InferenceGenerationConfig
-            ) -> LLMChatResponse:
+        RAGMixin.__init__(
+            self,
+            text_corpus,
+            embedding_model_name,
+            retriever_num_documents,
+            use_api,
+            tensor_parallel_size,
+            port,
+        )
+
+    async def run(
+        self, llm_chat: LLMChat, question: str, inf_gen_config: InferenceGenerationConfig
+    ) -> LLMChatResponse:
         # Relies on the implementation of run in the subclass
         return super().run(llm_chat, question, inf_gen_config)
 
-    async def batch_run(self, 
-                        llm_chat: LLMChat, 
-                        questions: list[str], 
-                        inf_gen_config: InferenceGenerationConfig
-                        ) -> list[LLMChatResponse]:
+    async def batch_run(
+        self, llm_chat: LLMChat, questions: list[str], inf_gen_config: InferenceGenerationConfig
+    ) -> list[LLMChatResponse]:
         # Relies on the implementation of batch_run in the subclass
         return await super().batch_run(llm_chat, questions, inf_gen_config)
 
-=======
->>>>>>> 471f3492
+
 #### Utils ####
 
 
