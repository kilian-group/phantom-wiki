--- conflicted
+++ resolved
@@ -154,8 +154,6 @@
             self.agent_interactions[i].messages.append(
                 Message(role="assistant", content=[ContentTextMessage(text=response.pred)])
             )
-<<<<<<< HEAD
-=======
 
         if llm_chat.model_name in REASONING_MODELS:
             parsed_responses: list[LLMChatResponse] = []
@@ -172,7 +170,6 @@
                 )
             return parsed_responses
         
->>>>>>> 0b86375a
         return responses
     
     @classmethod
