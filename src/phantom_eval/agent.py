import abc
import logging
import re
import subprocess
import traceback
from collections import Counter

import openai
import pandas as pd
from langchain_community.vectorstores import FAISS
from langchain_core.embeddings import Embeddings

import phantom_eval.constants as constants
from phantom_eval._types import ContentTextMessage, Conversation, LLMChatResponse, Message
from phantom_eval.gpu_utils import get_gpu_count
from phantom_eval.llm.common import InferenceGenerationConfig, LLMChat, aggregate_usage
from phantom_eval.prompts import LLMPrompt
from phantom_eval.score import normalize_pred

logger = logging.getLogger(__name__)


class Agent(abc.ABC):
    """
    Abstract class for an agent that implements an evaluation method by prompting an LLM.
    """

    def __init__(self, text_corpus: pd.DataFrame, llm_prompt: LLMPrompt):
        """
        Args:
            text_corpus (pd.DataFrame): The text corpus to search for answers.
                Must contain two columns: 'title' and 'article'.
            llm_prompt (LLMPrompt): The prompt to be used by the agent.
        """
        self.text_corpus = text_corpus
        self.llm_prompt = llm_prompt
        self.agent_interactions: Conversation | list[Conversation] = None

    @abc.abstractmethod
    def run(
        self, llm_chat: LLMChat, question: str, inf_gen_config: InferenceGenerationConfig
    ) -> LLMChatResponse:
        """
        Run the agent with an LLM on a given question.
        """

    @abc.abstractmethod
    async def batch_run(
        self, llm_chat: LLMChat, questions: list[str], inf_gen_config: InferenceGenerationConfig
    ) -> list[LLMChatResponse]:
        """
        Asynchronously run the agent with an LLM on a list of questions.
        """

    @abc.abstractmethod
    def _build_agent_prompt(self, question: str) -> str:
        """
        Returns the agent prompt with the given question.
        The prompt may depend on the agent's internal state.
        """

    def reset(self) -> None:
        """
        Reset the agent to its initial state.
        """


class NshotAgent(Agent):
    """
    Agent to implement Zeroshot and fewshot evaluation,
    depending on the input `llm_prompt` on initialization.
    """

    def __init__(
        self,
        text_corpus: pd.DataFrame,
        llm_prompt: LLMPrompt,
        fewshot_examples: str = "",
        prolog_query: bool = False,
    ):
        """
        Args:
            fewshot_examples (str): Prompt examples to include in agent prompt.
                If "", the agent is zero-shot. Defaults to "".
        """
        super().__init__(text_corpus, llm_prompt)
        self.fewshot_examples = fewshot_examples
        self.prolog_query = prolog_query

    def _build_agent_prompt(self, question: str) -> str:
        if hasattr(self, "embedding_model_name") and self.embedding_model_name is not None:
            evidence = self.get_RAG_evidence(question)
        else:
            evidence = _get_evidence(self.text_corpus)
        if self.fewshot_examples:  # Few-shot
            return self.llm_prompt.get_prompt(self.prolog_query).format(
                evidence=evidence, examples=self.fewshot_examples, question=question
            )
        else:  # Zero-shot
            return self.llm_prompt.get_prompt(self.prolog_query).format(evidence=evidence, question=question)

    def run(
        self, llm_chat: LLMChat, question: str, inf_gen_config: InferenceGenerationConfig
    ) -> LLMChatResponse:
        logger.debug(f"\n\t>>> question: {question}\n")

        # Create a conversation with 1 user prompt and initialize agent interactions
        prompt = self._build_agent_prompt(question)
        conv = Conversation(messages=[Message(role="user", content=[ContentTextMessage(text=prompt)])])
        self.agent_interactions = conv

        # Generate response
        inf_gen_config = inf_gen_config.model_copy(update=dict(stop_sequences=[]), deep=True)
        response = llm_chat.generate_response(conv, inf_gen_config)

        # Update agent's conversation
        self.agent_interactions.messages.append(
            Message(role="assistant", content=[ContentTextMessage(text=response.pred)])
        )
        if inf_gen_config.prolog:
            response.pred = self.parse_prolog_answer(response.pred)
            return response

        if llm_chat.model_name in REASONING_MODELS:
            try:
                pred = NshotAgent.parse_thinking_answer(response.pred)
                error = None
            except Exception as e:
                pred = ""
                error = f"<agent_error>{traceback.format_exc()}</agent_error>"
                error = f"<agent_error>{e}</agent_error>"
            return LLMChatResponse(pred=pred, usage=response.usage, error=error)

        return response

    async def batch_run(
        self, llm_chat: LLMChat, questions: list[str], inf_gen_config: InferenceGenerationConfig
    ) -> list[LLMChatResponse]:
        logger.debug(f"\n\t>>> questions: {questions}\n")

        # Create a conversation for each user prompt, and initialize agent interactions
        prompts: list[str] = [self._build_agent_prompt(question) for question in questions]
        convs = [
            Conversation(messages=[Message(role="user", content=[ContentTextMessage(text=prompt)])])
            for prompt in prompts
        ]
        self.agent_interactions = convs

        # Generate response
<<<<<<< HEAD
        if llm_chat.model_name in REASONING_MODELS or "gpt-4o" in llm_chat.model_name:
            inf_gen_config = inf_gen_config.model_copy(update=dict(stop_sequences=[]), deep=True)
        else:
            # Change stop_sequences to "\n"
            inf_gen_config = inf_gen_config.model_copy(update=dict(stop_sequences=["\n"]), deep=True)
=======
        inf_gen_config = inf_gen_config.model_copy(update=dict(stop_sequences=[]), deep=True)
>>>>>>> 471f3492
        responses = await llm_chat.batch_generate_response(convs, inf_gen_config)

        # Add the responses to the agent's conversations
        for i, response in enumerate(responses):
            self.agent_interactions[i].messages.append(
                Message(role="assistant", content=[ContentTextMessage(text=response.pred)])
            )

        if inf_gen_config.prolog:
            for i, response in enumerate(responses):
                responses[i].pred = self.parse_prolog_answer(response.pred)
            return responses

        if llm_chat.model_name in REASONING_MODELS:
            parsed_responses: list[LLMChatResponse] = []
            for response in responses:
                # Try to parse the response, otherwise return an error
                try:
                    pred = NshotAgent.parse_thinking_answer(response.pred)
                    error = None
                except Exception:
                    pred = ""
                    error = f"<agent_error>{traceback.format_exc()}</agent_error>"
                parsed_responses.append(LLMChatResponse(pred=pred, usage=response.usage, error=error))
            return parsed_responses

        return responses

    @classmethod
    def parse_thinking_answer(cls, pred: str) -> str:
        """
        Parse the response to extract the answer using regex.
        The prediction is of the form: "</think> ..."
        """
        pattern = r"</think>\s*(.+)"
        m = re.search(pattern, pred)
        if m:
            return m.group(
                1
            )  # return first subgroup of the match https://docs.python.org/3/library/re.html#re.Match
        else:
            raise ValueError(f"Answer '{pred}' cannot be parsed.")

    def parse_prolog_answer(self, pred: str) -> str:
        return pred.replace("`", "").strip().split("\n")[-1]


class SCMixin:
    def __init__(self, num_votes: int, sep: str):
        """
        Args:
            num_votes (int): The number of votes to take for the majority vote.
            sep (str): The separator used to split the prediction.
        """
        self.num_votes = num_votes
        self.sep = sep

    def take_majority_vote(self, responses: list[LLMChatResponse], sep: str) -> LLMChatResponse:
        """
        Take the majority vote over all answers from the response predictions.

        Args:
            responses (list[LLMChatResponse]): List of response predictions.
                Each response pred may contain multiple answers e.g. A, B, C.
                So response preds can be like [[A<sep>B], [A<sep>B<sep>C]] where [A<sep>B] is the first
                response pred and [A<sep>B<sep>C] is the second response pred.
            sep (str): The separator used to split the prediction.

        Returns:
            LLMChatResponse: the majority vote as a single string of answers separated by <sep>
                (the output string is in LLMChatResponse.pred).
        """
        n_preds = len(responses)
        preds: list[set[str]] = [normalize_pred(response.pred, sep) for response in responses]
        total_usage: dict = aggregate_usage([response.usage for response in responses])

        # Flatten the list of sets to a single list, e.g. becomes [A, B, A, B, C]
        all_answers: list[str] = [answer for pred in preds for answer in pred]
        vote_counts = Counter(all_answers)

        # Select all answers that have more than n_preds / 2 counts
        majority_responses = [answer for answer, count in vote_counts.items() if count > n_preds / 2]
        error = (
            None
            if len(majority_responses) > 0
            else f"<agent_error>No majority vote found in {vote_counts=}.</agent_error>"
        )

        majority_responses_str = sep.join(majority_responses)
        return LLMChatResponse(pred=majority_responses_str, usage=total_usage, error=error)


class NshotSCAgent(NshotAgent, SCMixin):
    """
    Agent to implement Zeroshot and fewshot evaluation with majority vote.
    """

    def __init__(
        self,
        text_corpus: pd.DataFrame,
        llm_prompt: LLMPrompt,
        fewshot_examples: str = "",
        num_votes: int = 3,
        sep: str = constants.answer_sep,
    ):
        """
        Args:
            fewshot_examples (str): Prompt examples to include in agent prompt.
                If "", the agent is zero-shot. Defaults to "".
            num_votes (int): The number of votes to take for the majority vote.
                Defaults to 3.
            sep (str): The separator used to split the prediction.
                Defaults to `constants.answer_sep`.
        """
        NshotAgent.__init__(self, text_corpus, llm_prompt, fewshot_examples)
        SCMixin.__init__(self, num_votes, sep)

    def run(
        self, llm_chat: LLMChat, question: str, inf_gen_config: InferenceGenerationConfig
    ) -> LLMChatResponse:
        # Relies on the implementation of run in the subclass
        responses: list[LLMChatResponse] = [
            super().run(llm_chat, question, inf_gen_config) for _ in range(self.num_votes)
        ]
        return self.take_majority_vote(responses, self.sep)

    async def batch_run(
        self, llm_chat: LLMChat, questions: list[str], inf_gen_config: InferenceGenerationConfig
    ) -> list[LLMChatResponse]:
        # Relies on the implementation of batch_run in the subclass
        responses: list[list[LLMChatResponse]] = [
            await super().batch_run(llm_chat, questions, inf_gen_config) for _ in range(self.num_votes)
        ]  # shape (num_votes, num_questions)
        # Take majority vote for each question, so transpose the responses list
        transposed_responses = [list(responses_each_question) for responses_each_question in zip(*responses)]
        return [
            self.take_majority_vote(responses_each_question, self.sep)
            for responses_each_question in transposed_responses
        ]


class CoTAgent(Agent):
    def __init__(
        self,
        text_corpus: pd.DataFrame,
        llm_prompt: LLMPrompt,
        cot_examples: str = "",
        prolog_query: bool = False,
    ):
        """
        Args:
            cot_examples (str): Prompt examples to include in agent prompt.
            prolog_query (bool): Whether to use prolog query in the agent prompt.
        """
        super().__init__(text_corpus, llm_prompt)
        self.cot_examples = cot_examples
        self.prolog_query = prolog_query

    def run(
        self, llm_chat: LLMChat, question: str, inf_gen_config: InferenceGenerationConfig
    ) -> LLMChatResponse:
        logger.debug(f"\n\t>>> question: {question}\n")

        # Create a conversation with 1 user prompt and initialize agent interactions
        prompt = self._build_agent_prompt(question)
        conv = Conversation(messages=[Message(role="user", content=[ContentTextMessage(text=prompt)])])
        self.agent_interactions = conv

        # Generate response
        inf_gen_config = inf_gen_config.model_copy(
            update=dict(stop_sequences=[]), deep=True
        )  # remove \n from stop sequences
        response = llm_chat.generate_response(conv, inf_gen_config)

        # Add the response to the agent's conversation
        self.agent_interactions.messages.append(
            Message(role="assistant", content=[ContentTextMessage(text=response.pred)])
        )

        # Parse the response to extract the answer
        try:
            if llm_chat.model_name in REASONING_MODELS:
                pred = CoTAgent.parse_thinking_answer(response.pred)
            else:
                pred = CoTAgent.parse_answer(response.pred)
            if inf_gen_config.prolog:
                pred = self.parse_prolog_answer(pred)
            error = None
        except Exception as e:
            pred = ""
            error = f"<agent_error>{traceback.format_exc()}</agent_error>"
            error = f"<agent_error>{e}</agent_error>"
        return LLMChatResponse(pred=pred, usage=response.usage, error=error)

    async def batch_run(
        self, llm_chat: LLMChat, questions: list[str], inf_gen_config: InferenceGenerationConfig
    ) -> list[LLMChatResponse]:
        logger.debug(f"\n\t>>> questions: {questions}\n")

        # Create a conversation for each user prompt, and initialize agent interactions
        prompts: list[str] = [self._build_agent_prompt(question) for question in questions]
        convs = [
            Conversation(messages=[Message(role="user", content=[ContentTextMessage(text=prompt)])])
            for prompt in prompts
        ]
        self.agent_interactions = convs

        # Generate response
        inf_gen_config = inf_gen_config.model_copy(
            update=dict(stop_sequences=[]), deep=True
        )  # remove \n from stop sequences
        responses = await llm_chat.batch_generate_response(convs, inf_gen_config)

        # Add the responses to the agent's conversations
        for i, response in enumerate(responses):
            self.agent_interactions[i].messages.append(
                Message(role="assistant", content=[ContentTextMessage(text=response.pred)])
            )

        # Parse the responses to extract the answers
        parsed_responses: list[LLMChatResponse] = []
        for response in responses:
            # Try to parse the response, otherwise return an error
            try:
                if llm_chat.model_name in REASONING_MODELS:
                    pred = CoTAgent.parse_thinking_answer(response.pred)
                else:
                    pred = CoTAgent.parse_answer(response.pred)
                if inf_gen_config.prolog:
                    pred = self.parse_prolog_answer(pred)
                error = None
            except Exception:
                pred = ""
                error = f"<agent_error>{traceback.format_exc()}</agent_error>"
            parsed_responses.append(LLMChatResponse(pred=pred, usage=response.usage, error=error))
        return parsed_responses

    def _build_agent_prompt(self, question: str) -> str:
        if hasattr(self, "embedding_model_name") and self.embedding_model_name is not None:
            evidence = self.get_RAG_evidence(question)
        else:
            evidence = _get_evidence(self.text_corpus)
        return self.llm_prompt.get_prompt(prolog_query=self.prolog_query).format(
            evidence=evidence, examples=self.cot_examples, question=question
        )

    @classmethod
    def parse_answer(cls, pred: str) -> str:
        """
        Parse the response to extract the answer using regex.
        The prediction is of the form: "... The answer is <answer>."
        """
        pattern = r"[t|T]he answer is (.+)\.\s*$"
        m = re.search(pattern, pred)
        if m:
            return m.group(1)
        else:
            raise ValueError(f"Answer '{pred}' cannot be parsed.")

    @classmethod
    def parse_thinking_answer(cls, pred: str) -> str:
        """
        Parse the response to extract the answer using regex.
        The prediction is of the form: "</think>... The answer is <answer>."
        """
        pattern = r"</think>.*[tT]he answer is \s*(.+)\."
        m = re.search(pattern, pred, re.DOTALL)  # re.DOTALL to match newlines as well
        if m:
            return m.group(1)
        else:
            raise ValueError(f"Answer '{pred}' cannot be parsed.")

    def parse_prolog_answer(self, pred: str) -> str:
        return pred.replace("`", "").strip().split("\n")[-1]

    def reset(self) -> None:
        self.agent_interactions: Conversation = Conversation(messages=[])


class CoTSCAgent(CoTAgent, SCMixin):
    """
    Agent to implement CoT evaluation with majority vote.
    """

    def __init__(
        self,
        text_corpus: pd.DataFrame,
        llm_prompt: LLMPrompt,
        cot_examples: str = "",
        num_votes: int = 3,
        sep: str = constants.answer_sep,
    ):
        """
        Args:
            cot_examples (str): Prompt examples to include in agent prompt.
                Defaults to "".
            num_votes (int): The number of votes to take for the majority vote.
                Defaults to 3.
            sep (str): The separator used to split the prediction.
                Defaults to `constants.answer_sep`.
        """
        CoTAgent.__init__(self, text_corpus, llm_prompt, cot_examples)
        SCMixin.__init__(self, num_votes, sep)

    def run(
        self, llm_chat: LLMChat, question: str, inf_gen_config: InferenceGenerationConfig
    ) -> LLMChatResponse:
        # Relies on the implementation of run in the subclass
        responses: list[LLMChatResponse] = [
            super().run(llm_chat, question, inf_gen_config) for _ in range(self.num_votes)
        ]
        return self.take_majority_vote(responses, self.sep)

    async def batch_run(
        self, llm_chat: LLMChat, questions: list[str], inf_gen_config: InferenceGenerationConfig
    ) -> list[LLMChatResponse]:
        # Relies on the implementation of batch_run in the subclass
        responses: list[list[LLMChatResponse]] = [
            await super().batch_run(llm_chat, questions, inf_gen_config) for _ in range(self.num_votes)
        ]  # shape (num_votes, num_questions)
        # Take majority vote for each question, so transpose the responses list
        transposed_responses = [list(responses_each_question) for responses_each_question in zip(*responses)]
        return [
            self.take_majority_vote(responses_each_question, self.sep)
            for responses_each_question in transposed_responses
        ]


class ActAgent(Agent):
    def __init__(
        self,
        text_corpus: pd.DataFrame,
        llm_prompt: LLMPrompt,
        max_steps: int = 6,
        act_examples: str = "",
    ):
        """
        Args:
            max_steps (int): The maximum number of steps the agent can take.
                Defaults to 6.
            act_examples (str): Prompt examples to include in agent prompt.
                Defaults to "".
        """
        super().__init__(text_corpus, llm_prompt)
        self.max_steps = max_steps
        self.act_examples = act_examples

        self.reset()

    def reset(self) -> None:
        self.step_round = 1
        self.finished = False
        self.scratchpad: str = ""
        self.agent_interactions: Conversation = Conversation(messages=[])

    def _build_agent_prompt(self, question: str) -> str:
        return self.llm_prompt.get_prompt().format(
            examples=self.act_examples, question=question, scratchpad=self.scratchpad
        )

    async def batch_run(
        self, llm_chat: LLMChat, questions: list[str], inf_gen_config: InferenceGenerationConfig
    ) -> list[LLMChatResponse]:
        raise NotImplementedError("Batch run is not supported for ActAgent.")

    def run(
        self, llm_chat: LLMChat, question: str, inf_gen_config: InferenceGenerationConfig
    ) -> LLMChatResponse:
        logger.debug(f"\n\t>>> question: {question}\n")

        # Add the initial prompt to agent's conversation
        self.agent_interactions.messages.append(
            Message(role="user", content=[ContentTextMessage(text=self._build_agent_prompt(question))])
        )

        total_usage: dict = {}
        while (self.step_round <= self.max_steps) and (not self.finished):
            try:
                response = self._step_action(llm_chat, question, inf_gen_config)
                total_usage = aggregate_usage([total_usage, response.usage])

                response = self._step_observation(response)
                total_usage = aggregate_usage([total_usage, response.usage])
            except Exception:
                response = LLMChatResponse(
                    pred="", usage=total_usage, error=f"<agent_error>{traceback.format_exc()}</agent_error>"
                )
                break

        if (self.step_round > self.max_steps) and (not self.finished):
            response = LLMChatResponse(
                pred="",
                usage=total_usage,
                error=f"<agent_error>Max act steps ({self.max_steps})"
                "reached without finishing.</agent_error>",
            )

        return LLMChatResponse(pred=response.pred, usage=total_usage, error=response.error)

    def _step_action(
        self, llm_chat: LLMChat, question: str, inf_gen_config: InferenceGenerationConfig
    ) -> LLMChatResponse:
        """
        Run the action step of the agent.
        """
        # Stop generating when seeing "Observation" (when action is complete)
        leading_llm_prompt = f"Action {self.step_round}: "
        inf_gen_config = inf_gen_config.model_copy(update=dict(stop_sequences=["Observation"]), deep=True)
        response = self._prompt_agent(llm_chat, question, leading_llm_prompt, inf_gen_config)
        response.pred = leading_llm_prompt + format_pred(response.pred)
        logger.debug(f"\n\t>>> {response.pred}\n")

        # Update scrachpad and agent's conversation
        self.scratchpad += "\n" + response.pred
        self.agent_interactions.messages.append(
            Message(role="assistant", content=[ContentTextMessage(text=response.pred)])
        )
        return response

    def _step_observation(self, response_action: LLMChatResponse) -> LLMChatResponse:
        """
        Run the observation step of the agent and increments the step round.
        NOTE: Returned usage is empty since the LLM is not called.
        """
        action_type, action_arg = ReactAgent.parse_action(response_action.pred)
        match action_type:
            case "Finish":
                self.step_round += 1
                self.finished = True
                return LLMChatResponse(pred=action_arg, usage={})
            case "RetrieveArticle":
                try:
                    # Fetch the article for the requested entity by looking up the title
                    # Indexing 0 raises IndexError if search is empty, i.e. no article found
                    article: str = self.text_corpus.loc[
                        self.text_corpus["title"].str.lower() == action_arg.lower(), "article"
                    ].values[0]
                    observation_str = format_pred(article)
                except IndexError:
                    observation_str = (
                        "No article exists for the requested entity. "
                        "Please try retrieving article for another entity."
                    )
            case "Search":
                # Fetch all article titles that contain the requested attribute
                article_titles: list[str] = self.text_corpus.loc[
                    self.text_corpus["article"].str.lower().str.contains(action_arg.lower()), "title"
                ].tolist()
                if len(article_titles) == 0:
                    observation_str = (
                        "No articles contain the requested attribute. "
                        "Please try searching for another attribute."
                    )
                else:
                    enum_article_titles: str = "\n\n".join(
                        f"({i+1}) {title}" for i, title in enumerate(article_titles)
                    )
                    observation_str = format_pred(enum_article_titles)
            case _:
                observation_str = (
                    "Invalid action. Valid actions are RetrieveArticle[{{entity}}], "
                    "Search[{{attribute}}], and Finish[{{answer}}]."
                )
        observation_for_round = f"Observation {self.step_round}: {observation_str}"
        logger.debug(f"\n\t>>> {observation_for_round}\n")

        # Update scrachpad and agent's conversation
        self.scratchpad += "\n" + observation_for_round
        self.agent_interactions.messages.append(
            Message(role="user", content=[ContentTextMessage(text=observation_for_round)])
        )

        self.step_round += 1
        return LLMChatResponse(pred=observation_for_round, usage={})

    def _prompt_agent(
        self,
        llm_chat: LLMChat,
        question: str,
        llm_leading_prompt: str,
        inf_gen_config: InferenceGenerationConfig,
    ) -> LLMChatResponse:
        """
        Prompt the LLM with the agent's current prompt and the given question.
        `inf_gen_config` is passed to the LLM's generation function.
        """
        # Put the full scratchpad in the prompt and ask the LLM to generate.
        # All of the back and forth conversation so far becomes the user prompt.
        user_message: str = self._build_agent_prompt(question)
        conv: Conversation = Conversation(
            messages=[
                Message(role="user", content=[ContentTextMessage(text=user_message + llm_leading_prompt)])
            ]
        )
        response: LLMChatResponse = llm_chat.generate_response(conv, inf_gen_config)
        return response


class ReactAgent(Agent):
    def __init__(
        self,
        text_corpus: pd.DataFrame,
        llm_prompt: LLMPrompt,
        max_steps: int = 6,
        react_examples: str = "",
    ):
        """
        Args:
            max_steps (int): The maximum number of steps the agent can take.
                Defaults to 6.
            react_examples (str): Prompt examples to include in agent prompt.
                Defaults to "".
        """
        super().__init__(text_corpus, llm_prompt)
        self.max_steps = max_steps
        self.react_examples = react_examples

        self.reset()

    def reset(self) -> None:
        self.step_round = 1
        self.finished = False
        self.scratchpad: str = ""
        self.agent_interactions: Conversation = Conversation(messages=[])

    def _build_agent_prompt(self, question: str) -> str:
        return self.llm_prompt.get_prompt().format(
            examples=self.react_examples, question=question, scratchpad=self.scratchpad
        )

    async def batch_run(
        self, llm_chat: LLMChat, questions: list[str], inf_gen_config: InferenceGenerationConfig
    ) -> list[LLMChatResponse]:
        raise NotImplementedError("Batch run is not supported for ReactAgent.")

    def run(
        self, llm_chat: LLMChat, question: str, inf_gen_config: InferenceGenerationConfig
    ) -> LLMChatResponse:
        logger.debug(f"\n\t>>> question: {question}\n")

        # Add the initial prompt to agent's conversation
        self.agent_interactions.messages.append(
            Message(role="user", content=[ContentTextMessage(text=self._build_agent_prompt(question))])
        )

        total_usage: dict = {}
        while (self.step_round <= self.max_steps) and (not self.finished):
            try:
                response = self._step_thought(llm_chat, question, inf_gen_config)
                total_usage = aggregate_usage([total_usage, response.usage])

                response = self._step_action(llm_chat, question, inf_gen_config)
                total_usage = aggregate_usage([total_usage, response.usage])

                response = self._step_observation(response)
                total_usage = aggregate_usage([total_usage, response.usage])
            except Exception:
                # If an error occurs, return the error message and empty pred
                response = LLMChatResponse(
                    pred="", usage=total_usage, error=f"<agent_error>{traceback.format_exc()}</agent_error>"
                )
                break

        if (self.step_round > self.max_steps) and (not self.finished):
            # If agent exceeds max steps without answer, return the error message and empty pred
            response = LLMChatResponse(
                pred="",
                usage=total_usage,
                error=f"<agent_error>Max react steps ({self.max_steps}) "
                "reached without finishing.</agent_error>",
            )

        return LLMChatResponse(pred=response.pred, usage=total_usage, error=response.error)

    def _step_thought(
        self, llm_chat: LLMChat, question: str, inf_gen_config: InferenceGenerationConfig
    ) -> LLMChatResponse:
        """
        Run the thought step of the agent.
        """
        # Stop generating when seeing "Action" (when thought is complete)
        leading_llm_prompt = f"Thought {self.step_round}: "
        inf_gen_config = inf_gen_config.model_copy(update=dict(stop_sequences=["Action"]), deep=True)
        response = self._prompt_agent(llm_chat, question, leading_llm_prompt, inf_gen_config)
        response.pred = leading_llm_prompt + format_pred(response.pred)
        logger.debug(f"\n\t>>> {response.pred}\n")

        # Update scrachpad and agent's conversation
        self.scratchpad += "\n" + response.pred
        self.agent_interactions.messages.append(
            Message(role="assistant", content=[ContentTextMessage(text=response.pred)])
        )
        return response

    def _step_action(
        self, llm_chat: LLMChat, question: str, inf_gen_config: InferenceGenerationConfig
    ) -> LLMChatResponse:
        """
        Run the action step of the agent.
        """
        # Stop generating when seeing "Observation" (when action is complete)
        leading_llm_prompt = f"Action {self.step_round}: "
        inf_gen_config = inf_gen_config.model_copy(update=dict(stop_sequences=["Observation"]), deep=True)
        response = self._prompt_agent(llm_chat, question, leading_llm_prompt, inf_gen_config)
        response.pred = leading_llm_prompt + format_pred(response.pred)
        logger.debug(f"\n\t>>> {response.pred}\n")

        # Update scrachpad and agent's conversation
        self.scratchpad += "\n" + response.pred
        self.agent_interactions.messages.append(
            Message(role="assistant", content=[ContentTextMessage(text=response.pred)])
        )
        return response

    def _step_observation(self, response_action: LLMChatResponse) -> LLMChatResponse:
        """
        Run the observation step of the agent and increments the step round.
        NOTE: Returned usage is empty since the LLM is not called.
        """
        action_type, action_arg = ReactAgent.parse_action(response_action.pred)

        match action_type:
            case "Finish":
                self.step_round += 1
                self.finished = True
                return LLMChatResponse(pred=action_arg, usage={})
            case "RetrieveArticle":
                try:
                    # Fetch the article for the requested entity by looking up the title
                    # Indexing 0 raises IndexError if search is empty, i.e. no article found
                    article: str = self.text_corpus.loc[
                        self.text_corpus["title"].str.lower() == action_arg.lower(), "article"
                    ].values[0]
                    observation_str = format_pred(article)
                except IndexError:
                    observation_str = (
                        "No article exists for the requested entity. "
                        "Please try retrieving article for another entity."
                    )
            case "Search":
                # Fetch all article titles that contain the requested attribute
                article_titles: list[str] = self.text_corpus.loc[
                    self.text_corpus["article"].str.lower().str.contains(action_arg.lower()), "title"
                ].tolist()
                if len(article_titles) == 0:
                    observation_str = (
                        "No articles contain the requested attribute. "
                        "Please try searching for another attribute."
                    )
                else:
                    enum_article_titles: str = "\n\n".join(
                        f"({i+1}) {title}" for i, title in enumerate(article_titles)
                    )
                    observation_str = format_pred(enum_article_titles)
            case _:
                observation_str = (
                    "Invalid action. Valid actions are RetrieveArticle[{{entity}}], "
                    "Search[{{attribute}}], and Finish[{{answer}}]."
                )
        observation_for_round = f"Observation {self.step_round}: {observation_str}"
        logger.debug(f"\n\t>>> {observation_for_round}\n")

        # Update scrachpad and agent's conversation
        self.scratchpad += "\n" + observation_for_round
        self.agent_interactions.messages.append(
            Message(role="user", content=[ContentTextMessage(text=observation_for_round)])
        )

        self.step_round += 1
        return LLMChatResponse(pred=observation_for_round, usage={})

    def _prompt_agent(
        self,
        llm_chat: LLMChat,
        question: str,
        leading_llm_prompt: str,
        inf_gen_config: InferenceGenerationConfig,
    ) -> LLMChatResponse:
        """
        Prompt the LLM with the agent's current prompt and the given question.
        `inf_gen_config` is passed to the LLM's generation function.
        """
        # Put the full scratchpad in the prompt and ask the LLM to generate.
        # All of the back and forth conversation so far becomes the user prompt.
        user_message: str = self._build_agent_prompt(question)
        conv: Conversation = Conversation(
            messages=[
                Message(
                    role="user", content=[ContentTextMessage(text=user_message + "\n" + leading_llm_prompt)]
                )
            ]
        )
        response: LLMChatResponse = llm_chat.generate_response(conv, inf_gen_config)
        return response

    @classmethod
    def parse_action(cls, action: str) -> tuple[str, str]:
        """
        Returns a tuple of the action type and the argument.
        Correct format: `action_type[<argument>]`.

        Raises:
            ValueError: If the action cannot be parsed.

        NOTE: This method is also able to handle Deepseek's outputs, because their models don't generate model
        calls in between <think> </think> tags.
        """
        # Extract the action type (any word string) and argument (any string within square brackets)
        # argument can be empty as well
        pattern = r"(\w+)\[(.*?)\]"
        m = re.search(pattern, action)

        if m:
            action_type = m.group(1)
            action_arg = m.group(2)

            # Normalize the argument
            action_arg = action_arg.lower()
            return action_type, action_arg
        else:
            raise ValueError(f"Action '{action}' cannot be parsed.")


class React_CoTSCAgent(Agent):
    """
    Agent to implement React->CoTSC evaluation.
    If React agent reaches max steps, run CoTSC agent.
    """

    def __init__(
        self,
        text_corpus: pd.DataFrame,
        react_llm_prompt: LLMPrompt,
        max_steps: int = 6,
        react_examples: str = "",
        cot_llm_prompt: LLMPrompt | None = None,
        cot_examples: str = "",
        num_votes: int = 3,
        sep: str = constants.answer_sep,
        cotsc_inf_temperature: float = constants.inf_temperature_hi,
    ):
        """
        Takes 2 LLM Prompts. Pass the first prompt to the React agent
        and the second prompt to the CoTSC agent.
        Must provide the CoTSC agent prompt, otherwise the agent is not initialized.

        Args:
            max_steps (int): The maximum number of steps the agent can take.
                Defaults to 6.
            react_examples (str): Prompt examples to include in agent prompt.
                Defaults to "".
            cot_llm_prompt (LLMPrompt): The prompt to be used by the CoTSC agent.
                Must be provided.
            cot_examples (str): Prompt examples to include in agent prompt.
                Defaults to "".
            num_votes (int): The number of votes to take for the majority vote.
                Defaults to 3.
            sep (str): The separator used to split the prediction.
                Defaults to `constants.answer_sep`.
            cotsc_inf_temperature (float): The inference temperature to use for CoTSC agent.
                Defaults to `constants.inf_temperature_hi`.
        """
        assert cot_llm_prompt is not None, "CoTSC agent prompt is required."
        super().__init__(text_corpus, react_llm_prompt)
        self.cotsc_inf_temperature = cotsc_inf_temperature
        self.react_agent = ReactAgent(text_corpus, react_llm_prompt, max_steps, react_examples)
        self.cotsc_agent = CoTSCAgent(text_corpus, cot_llm_prompt, cot_examples, num_votes, sep)

        self.reset()

    def reset(self) -> None:
        self.react_agent.reset()
        self.cotsc_agent.reset()
        self.agent_interactions: Conversation = Conversation(messages=[])

    def _build_agent_prompt(self, question: str) -> str:
        # Join the prompts of the React and CoTSC agents
        return (
            self.react_agent._build_agent_prompt(question)
            + "\n\n"
            + self.cotsc_agent._build_agent_prompt(question)
        )

    async def batch_run(
        self, llm_chat: LLMChat, questions: list[str], inf_gen_config: InferenceGenerationConfig
    ) -> list[LLMChatResponse]:
        raise NotImplementedError("Batch run is not supported for React->CoTSCAgent.")

    def run(
        self, llm_chat: LLMChat, question: str, inf_gen_config: InferenceGenerationConfig
    ) -> LLMChatResponse:
        logger.debug(f"\n\t>>> question: {question}\n")

        # Run the React agent. If the React agent reaches max steps, run the CoTSC agent.
        react_response = self.react_agent.run(llm_chat, question, inf_gen_config)
        self.agent_interactions = self.react_agent.agent_interactions
        match react_response.error:
            case None:
                # No error occurred, return the React agent's response
                # None case must be before error_msg case, because "in" operator is used in error_msg case
                return react_response
            case error_msg if "<agent_error>Max react steps" in error_msg:
                # If the React agent reaches max steps, run the CoTSC agent
                cotsc_inf_gen_config = inf_gen_config.model_copy(
                    update=dict(temperature=self.cotsc_inf_temperature), deep=True
                )
                cotsc_response = self.cotsc_agent.run(llm_chat, question, cotsc_inf_gen_config)
                self.agent_interactions.messages.extend(self.cotsc_agent.agent_interactions.messages)

                total_usage = aggregate_usage([react_response.usage, cotsc_response.usage])
                return LLMChatResponse(
                    pred=cotsc_response.pred, usage=total_usage, error=cotsc_response.error
                )
            case _:
                # Error msg is not related to max steps, return react's response and abort
                return react_response


class CoTSC_ReactAgent(Agent):
    """
    Agent to implement CoTSC->React evaluation.
    If CoTSC agent does not get any majority vote answer, run React agent.
    """

    def __init__(
        self,
        text_corpus: pd.DataFrame,
        cot_llm_prompt: LLMPrompt,
        cot_examples: str = "",
        num_votes: int = 3,
        sep: str = constants.answer_sep,
        cotsc_inf_temperature: float = constants.inf_temperature_hi,
        react_llm_prompt: LLMPrompt | None = None,
        max_steps: int = 6,
        react_examples: str = "",
    ):
        """
        Takes 2 LLM Prompts. Pass the first prompt to the CoTSC agent
        and the second prompt to the React agent.
        Must provide the React agent prompt, otherwise the agent is not initialized.

        Args:
            cot_examples (str): Prompt examples to include in agent prompt.
                Defaults to "".
            num_votes (int): The number of votes to take for the majority vote.
                Defaults to 3.
            sep (str): The separator used to split the prediction.
                Defaults to `constants.answer_sep`.
            cotsc_inf_temperature (float): The inference temperature to use for CoTSC agent.
                Defaults to `constants.inf_temperature_hi`.
            react_llm_prompt (LLMPrompt): The prompt to be used by the React agent.
                Must be provided.
            max_steps (int): The maximum number of steps the agent can take.
                Defaults to 6.
            react_examples (str): Prompt examples to include in agent prompt.
                Defaults to "".
        """
        assert react_llm_prompt is not None, "React agent prompt is required."
        super().__init__(text_corpus, cot_llm_prompt)
        self.cotsc_inf_temperature = cotsc_inf_temperature
        self.cotsc_agent = CoTSCAgent(text_corpus, cot_llm_prompt, cot_examples, num_votes, sep)
        self.react_agent = ReactAgent(text_corpus, react_llm_prompt, max_steps, react_examples)

        self.reset()

    def reset(self) -> None:
        self.cotsc_agent.reset()
        self.react_agent.reset()
        self.agent_interactions: Conversation = Conversation(messages=[])

    def _build_agent_prompt(self, question: str) -> str:
        # Join the prompts of the CoTSC and React agents
        return (
            self.cotsc_agent._build_agent_prompt(question)
            + "\n\n"
            + self.react_agent._build_agent_prompt(question)
        )

    async def batch_run(
        self, llm_chat: LLMChat, questions: list[str], inf_gen_config: InferenceGenerationConfig
    ) -> list[LLMChatResponse]:
        raise NotImplementedError("Batch run is not supported for CoTSC->ReactAgent.")

    def run(
        self, llm_chat: LLMChat, question: str, inf_gen_config: InferenceGenerationConfig
    ) -> LLMChatResponse:
        logger.debug(f"\n\t>>> question: {question}\n")

        # Run the CoTSC agent. If the CoTSC agent does not get any majority vote answer, run the React agent.
        cotsc_inf_gen_config = inf_gen_config.model_copy(
            update=dict(temperature=self.cotsc_inf_temperature), deep=True
        )
        cotsc_response = self.cotsc_agent.run(llm_chat, question, cotsc_inf_gen_config)
        self.agent_interactions = self.cotsc_agent.agent_interactions
        match cotsc_response.error:
            case None:
                # No error occurred, return the CoTSC agent's response
                # None case must be before error_msg case, because "in" operator is used in error_msg case
                return cotsc_response
            case error_msg if "<agent_error>No majority vote" in error_msg:
                # The CoTSC agent does not get any majority vote answer, run the React agent
                react_response = self.react_agent.run(llm_chat, question, inf_gen_config)
                self.agent_interactions.messages.extend(self.react_agent.agent_interactions.messages)

                total_usage = aggregate_usage([cotsc_response.usage, react_response.usage])
                return LLMChatResponse(
                    pred=react_response.pred, usage=total_usage, error=react_response.error
                )
            case _:
                # Error msg is not related to majority vote, return CoTSC's response and abort
                return cotsc_response


class CustomEmbeddings(Embeddings):
    def __init__(self, client):
        self.client = client
        self.model = self.client.models.list().data[0].id

    def embed_documents(self, texts: list[str]) -> list[list[float]]:
        """Embed search docs."""
        return [obj.embedding for obj in self.client.embeddings.create(input=texts, model=self.model).data]

    def embed_query(self, text: str) -> list[float]:
        """Embed query text."""
        return self.embed_documents([text])[0]


class RAGMixin:
    def __init__(
        self,
        text_corpus: pd.DataFrame,
        embedding_model_name: str = "whereisai/uae-large-v1",
        retriever_num_documents: int = 4,
        tensor_parallel_size: int | None = 1,
        port: int = 8001,
    ):
        """
        Args:
            embedding_model_name (str): The embedding method for the vector database.
                Defaults to WhereIsAI/UAE-Code-Large-V. All VLLM models are supported.
            retriever_num_documents (int): Number of documents retrieved.
                Defaults to 4. See
                https://api.python.langchain.com/en/latest/vectorstores/langchain_community.vectorstores.
                faiss.FAISS.html#langchain_community.vectorstores.faiss.FAISS.as_retriever for other options.
        """

        self.embedding_model_name = embedding_model_name
        texts = self.text_corpus["article"].tolist()

        # launch server
        subprocess.call(
            [
                "./src/phantom_eval/launch_embedding_server.sh",
                embedding_model_name,
                str(port),
                str(get_gpu_count() - 1),
            ]
        )

        # build retriever
        BASE_URL = f"http://0.0.0.0:{port}/v1"
        API_KEY = "token-abc123"
        client = openai.OpenAI(
            base_url=BASE_URL,
            api_key=API_KEY,
        )
        embeddings = CustomEmbeddings(client)
        vectorstore = FAISS.from_texts(texts, embeddings)
        self.retriever = vectorstore.as_retriever(search_kwargs={"k": retriever_num_documents})

    def get_RAG_evidence(self, question: str) -> str:
        """
        Returns retrieved articles in the text corpus as evidence.
        """
        self.format_RAG_docs = lambda docs: "\n================\n\n".join(doc.page_content for doc in docs)
        evidence = self.format_RAG_docs(self.retriever.invoke(question))
        return evidence


class NshotRAGAgent(NshotAgent, RAGMixin):
    """
    Agent to implement Zeroshot and fewshot evaluation with majority vote.
    """

    def __init__(
        self,
        text_corpus: pd.DataFrame,
        llm_prompt: LLMPrompt,
        fewshot_examples: str = "",
        embedding_model_name: str = "WhereIsAI/UAE-Code-Large-V",
        retriever_num_documents: int = 4,
        tensor_parallel_size: int | None = 1,
        port: int = 8001,
    ):
        """
        Args:
            fewshot_examples (str): Prompt examples to include in agent prompt.
                If "", the agent is zero-shot. Defaults to "".
            sep (str): The separator used to split the prediction.
                Defaults to `constants.answer_sep`.
        """
        NshotAgent.__init__(self, text_corpus, llm_prompt, fewshot_examples)
        RAGMixin.__init__(
            self, text_corpus, embedding_model_name, retriever_num_documents, tensor_parallel_size, port
        )

    def run(
        self, llm_chat: LLMChat, question: str, inf_gen_config: InferenceGenerationConfig
    ) -> LLMChatResponse:
        # Relies on the implementation of run in the subclass
        return super().run(llm_chat, question, inf_gen_config)

    async def batch_run(
        self, llm_chat: LLMChat, questions: list[str], inf_gen_config: InferenceGenerationConfig
    ) -> list[LLMChatResponse]:
        # Relies on the implementation of batch_run in the subclass
        return await super().batch_run(llm_chat, questions, inf_gen_config)


class CoTRAGAgent(CoTAgent, RAGMixin):
    """
    Agent to implement Zeroshot and fewshot evaluation with majority vote.
    """

    def __init__(
        self,
        text_corpus: pd.DataFrame,
        llm_prompt: LLMPrompt,
        cot_examples: str = "",
        embedding_model_name: str = "WhereIsAI/UAE-Code-Large-V",
        retriever_num_documents: int = 4,
        tensor_parallel_size: int | None = 1,
        port: int = 8001,
    ):
        """
        Args:
            cot_examples (str): Prompt examples to include in agent prompt.
        """
        CoTAgent.__init__(self, text_corpus, llm_prompt, cot_examples)
        RAGMixin.__init__(
            self, text_corpus, embedding_model_name, retriever_num_documents, tensor_parallel_size, port
        )


#### Utils ####


def format_pred(pred: str) -> str:
    """
    Format the prediction by stripping newlines and spaces.
    """
    return pred.strip("\n").strip().replace("\n", " ")


def _get_evidence(text_corpus: pd.DataFrame) -> str:
    """Utility for constructing evidence
    Returns all articles (concatenated as a string) in the text corpus as evidence.
    """
    return "\n================\n\n".join(text_corpus["article"])


SUPPORTED_METHOD_NAMES: list[str] = [
    "zeroshot",
    "fewshot",
    "zeroshot-sc",
    "fewshot-sc",
    "cot",
    "cot-sc",
    "react",
    "act",
    "react->cot-sc",
    "cot-sc->react",
    "zeroshot-rag",
    "fewshot-rag",
    "cot-rag",
]

REASONING_MODELS: list[str] = [
    "deepseek-ai/deepseek-r1-distill-qwen-32b",
    "deepseek-ai/deepseek-r1-distill-qwen-7b",
    "deepseek-ai/deepseek-r1-distill-qwen-1.5b",
]


def get_agent(
    method: str,
    text_corpus: pd.DataFrame,
    llm_prompt: LLMPrompt,
    agent_kwargs: dict,
) -> Agent:
    match method:
        case "zeroshot" | "fewshot":
            return NshotAgent(text_corpus, llm_prompt, **agent_kwargs)
        case "zeroshot-sc" | "fewshot-sc":
            return NshotSCAgent(text_corpus, llm_prompt, **agent_kwargs)
        case "cot":
            return CoTAgent(text_corpus, llm_prompt, **agent_kwargs)
        case "cot-sc":
            return CoTSCAgent(text_corpus, llm_prompt, **agent_kwargs)
        case "react":
            return ReactAgent(text_corpus, llm_prompt, **agent_kwargs)
        case "act":
            return ActAgent(text_corpus, llm_prompt, **agent_kwargs)
        case "react->cot-sc":
            return React_CoTSCAgent(text_corpus, llm_prompt, **agent_kwargs)
        case "cot-sc->react":
            return CoTSC_ReactAgent(text_corpus, llm_prompt, **agent_kwargs)
        case "zeroshot-rag" | "fewshot-rag":
            return NshotRAGAgent(text_corpus, llm_prompt, **agent_kwargs)
        case "cot-rag":
            return CoTRAGAgent(text_corpus, llm_prompt, **agent_kwargs)
        case _:
            raise ValueError(f"Invalid method: {method}")<|MERGE_RESOLUTION|>--- conflicted
+++ resolved
@@ -147,15 +147,11 @@
         self.agent_interactions = convs
 
         # Generate response
-<<<<<<< HEAD
-        if llm_chat.model_name in REASONING_MODELS or "gpt-4o" in llm_chat.model_name:
+        if llm_chat.model_name in REASONING_MODELS:
             inf_gen_config = inf_gen_config.model_copy(update=dict(stop_sequences=[]), deep=True)
         else:
             # Change stop_sequences to "\n"
             inf_gen_config = inf_gen_config.model_copy(update=dict(stop_sequences=["\n"]), deep=True)
-=======
-        inf_gen_config = inf_gen_config.model_copy(update=dict(stop_sequences=[]), deep=True)
->>>>>>> 471f3492
         responses = await llm_chat.batch_generate_response(convs, inf_gen_config)
 
         # Add the responses to the agent's conversations
