"""
This module provides common agent components for phantom_eval including:

- Abstract `Agent` class for implementing evaluation methods (zeroshot, cot, react)
- `SCMixin` for self-consistency voting across multiple predictions
- `CustomEmbeddings` wrapper for model embeddings via local OpenAI API
- `RAGMixin` for retrieval-augmented generation
- Utility functions for evidence retrieval and Reasoning LLM names

The agents derived from `Agent` class can run evaluations on single question at a time or batches
using different LLM prompts and chat interfaces.
"""

import abc
import logging
import subprocess
from collections import Counter
from pprint import pformat

import openai
import pandas as pd
from flashrag.retriever import BM25Retriever, DenseRetriever
from langchain_community.vectorstores import FAISS
from langchain_core.embeddings import Embeddings

from phantom_eval._types import Conversation, LLMChatResponse
from phantom_eval.gpu_utils import get_gpu_count
from phantom_eval.llm import InferenceGenerationConfig, LLMChat, aggregate_usage
from phantom_eval.prompts import LLMPrompt
from phantom_eval.score import normalize_pred

from .retriever import get_retriever

logger = logging.getLogger(__name__)


class Agent(abc.ABC):
    """
    Abstract class for an agent that implements an evaluation method (e.g. zeroshot, cot, react)
    using the specified `LLMPrompt` and `LLMChat` objects.

    The agent can be run on a single question or on a batch of questions.
    """

    def __init__(self, text_corpus: pd.DataFrame, llm_prompt: LLMPrompt):
        """
        Args:
            text_corpus (pd.DataFrame): The text corpus to search for answers.
                Must contain two columns: 'title' and 'article'.
            llm_prompt (LLMPrompt): The prompt to be used by the agent.
        """
        self.text_corpus = text_corpus
        self.llm_prompt = llm_prompt
        self.agent_interactions: Conversation | list[Conversation] = None

    @abc.abstractmethod
    async def run(
        self, llm_chat: LLMChat, question: str, inf_gen_config: InferenceGenerationConfig, *args, **kwargs
    ) -> LLMChatResponse:
        """
        Run the agent with an `LLMChat` on a given question.

        Args:
            llm_chat (LLMChat): The LLMChat object to use for generating responses.
            question (str): The question to ask the agent.
            inf_gen_config (InferenceGenerationConfig): The inference generation config to use
                for generating responses.
        """

    @abc.abstractmethod
    async def batch_run(
        self,
        llm_chat: LLMChat,
        questions: list[str],
        inf_gen_config: InferenceGenerationConfig,
        *args,
        **kwargs,
    ) -> list[LLMChatResponse]:
        """
        Asynchronously run the agent with an `LLMChat` on a list of questions.

        Args:
            llm_chat (LLMChat): The LLMChat object to use for generating responses.
            questions (list[str]): The list of questions to ask the agent.
            inf_gen_config (InferenceGenerationConfig): The inference generation config to use
                for generating responses.
        """

    @abc.abstractmethod
    def _build_agent_prompt(self, question: str) -> str:
        """
        Builds and returns the agent prompt with the given question.
        The prompt may depend on the agent's internal state.
        """

    def reset(self) -> None:
        """
        Reset the agent to its initial state.
        """


class SCMixin:
    """
    Mixin class to implement self-consistency, i.e. take a majority vote over multiple predictions.

    Combine this with an agent class to implement self-consistency evaluation.
    """

    def __init__(self, num_votes: int, sep: str):
        """
        Args:
            num_votes (int): The number of votes to take for the majority vote.
            sep (str): The separator used to split the prediction.
        """
        self.num_votes = num_votes
        self.sep = sep

    def take_majority_vote(self, responses: list[LLMChatResponse], sep: str) -> LLMChatResponse:
        """
        Take the majority vote over all answers from the response predictions.

        Args:
            responses (list[LLMChatResponse]): List of response predictions.
                Each response pred may contain multiple answers e.g. A, B, C.
                So response preds can be like [[A<sep>B], [A<sep>B<sep>C]] where [A<sep>B] is the first
                response pred and [A<sep>B<sep>C] is the second response pred.
            sep (str): The separator used to split the prediction.

        Returns:
            LLMChatResponse: the majority vote as a single string of answers separated by <sep>
                (the output string is in `LLMChatResponse.pred`).
                If no answer has a majority vote, an error message is returned in `LLMChatResponse.error`.
        """
        n_preds = len(responses)
        preds: list[set[str]] = [normalize_pred(response.pred, sep) for response in responses]
        total_usage: dict = aggregate_usage([response.usage for response in responses])

        # Flatten the list of sets to a single list, e.g. becomes [A, B, A, B, C]
        all_answers: list[str] = [answer for pred in preds for answer in pred]
        vote_counts = Counter(all_answers)

        # Select all answers that have more than n_preds / 2 counts
        majority_responses = [answer for answer, count in vote_counts.items() if count > n_preds / 2]
        error = (
            None
            if len(majority_responses) > 0
            else f"<agent_error>No majority vote found in {vote_counts=}.</agent_error>"
        )

        majority_responses_str = sep.join(majority_responses)
        return LLMChatResponse(pred=majority_responses_str, usage=total_usage, error=error)


class CustomEmbeddings(Embeddings):
    """
    Wrapper class for model embeddings, accessed on vLLM via the local OpenAI API.
    """

    def __init__(self, client: openai.OpenAI):
        self.client = client
        self.model = self.client.models.list().data[0].id

    def embed_documents(self, texts: list[str]) -> list[list[float]]:
        """
        Return the embeddings of the input document texts. Each text is embedded as a list of floats.
        """
        return [obj.embedding for obj in self.client.embeddings.create(input=texts, model=self.model).data]

    def embed_query(self, text: str) -> list[float]:
        """
        Return the embedding of the input query text. The text is embedded as a list of floats.
        """
        return self.embed_documents([text])[0]


class RAGMixin:
    """
    Mixin class to implement RAG evaluation with a retriever.

    Combine this with an agent class to implement RAG evaluation with prompting techniques like zeroshot, cot.
    """

    # class variable to store the indices for each text corpus to avoid re-indexing across multiple instances
    # implemented as a dict of text corpus id -> (retriever, tokenizer)
    _indices = {}

    def __init__(
        self,
        text_corpus: pd.DataFrame,
        embedding_model_name: str = None,
        retriever_num_documents: int = 4,
        port: int = 8001,
<<<<<<< HEAD
        retrieval_method: str = None,
=======
        retrieval_method: str = "bm25",
>>>>>>> e72764f4
        index_path: str = None,
        corpus_path: str = None,
    ):
        """
        Args:
            text_corpus (pd.DataFrame): The text corpus containing documents in the "article" column.
            embedding_model_name (str): The embedding model name for dense and faiss retrieval methods.
                All embedding models available through huggingface and loadable by vLLM are supported.
                Defaults to None.
                NOTE: BM25 does not require passing an embedding model name.
            retriever_num_documents (int): Number of documents retrieved.
<<<<<<< HEAD
                Defaults to 4. See
                "https://api.python.langchain.com/en/latest/vectorstores/langchain_community.vectorstores.faiss.FAISS.html#langchain_community.vectorstores.faiss.FAISS.as_retriever"
                for other options.
            port (int): The port number to use for the embedding server.
                Defaults to 8001.
            retrieval_method (str): The retrieval method to use. Can be "faiss", "bm25" or "dense".
                Defaults to "faiss".
            index_path (str): The path to the index file for the BM25 or dense retriever.
                Defaults to None.
            corpus_path (str): The path to the corpus file for the BM25 or dense retriever.
=======
                Defaults to 4.
            retrieval_method (str): The retrieval method to use. Can be "bm25", "dense", or "faiss".
                Defaults to "bm25".
            retrieval_method (str): The retrieval method to use. Can be "bm25", "dense", or "faiss".
                Defaults to "bm25".
                https://github.com/kilian-group/phantom-wiki/wiki/RAG
                To build the index, please follow the instructions at
                https://github.com/kilian-group/phantom-wiki/wiki/RAG
                Defaults to None.
            corpus_path (str): The path to the corpus file for the BM25 or dense retriever.
                To build the corpus, please follow the instructions at
                https://github.com/kilian-group/phantom-wiki/wiki/RAG
                To build the corpus, please follow the instructions at
                https://github.com/kilian-group/phantom-wiki/wiki/RAG
                To build the corpus, please follow the instructions at
                https://github.com/kilian-group/phantom-wiki/wiki/RAG
                To build the corpus, please follow the instructions at
                https://github.com/kilian-group/phantom-wiki/wiki/RAG
>>>>>>> e72764f4
                Defaults to None.
        """
        self.embedding_model_name = embedding_model_name
        self.retriever_num_documents = retriever_num_documents
        self.retrieval_method = retrieval_method

<<<<<<< HEAD
        if id(text_corpus) in self._indices:
            logger.debug("Using existing BM25 index...")
            self.retriever, _ = self._indices[id(text_corpus)]

        elif self.retrieval_method == "bm25":
            bm25_config = {
                "retrieval_method": "bm25",
                "retrieval_topk": retriever_num_documents,
                "index_path": index_path,
                "corpus_path": corpus_path,
                # NOTE: currently not saving retrieval cache
                "save_retrieval_cache": False,
                "retrieval_cache_path": None,
                "use_retrieval_cache": False,
                "use_reranker": False,
                "silent_retrieval": True,
            }
            # If the retriever_config is provided, use it to create the retriever
            self.retriever = get_retriever(config=bm25_config)

            # For debugging purposes, print the index path
            logger.debug("Using an existing retriever object...")
            self._indices[id(text_corpus)] = self.retriever

        elif retrieval_method == "dense":
            # dense_config = {
            #     "retrieval_method": "dense",
            #     "retrieval_topk": 4,
            #     "index_path": index_path,
            #     "corpus_path": corpus_path",
            #     "retrieval_model_path": "/path/to/dense/model",
            #     "retrieval_query_max_length": 128,
            #     "retrieval_pooling_method": "mean",
            #     "retrieval_use_fp16": True,
            #     "retrieval_batch_size": 16,
            #     "use_sentence_transformer": True,
            #     "faiss_gpu": True,
            #     "silent_retrieval": True,
            # }
            raise NotImplementedError("Dense retrieval is not yet implemented. Please use BM25 or FAISS.")
=======
        # TODO: deprecate the text_corpus argument. The new workflow is to index the text corpus separately,
        # then pass the index path to the constructor.
        # Use the following arguments to check for existing retriever objects.
        if self.retrieval_method in ["bm25", "dense"]:
            key = (
                self.retrieval_method,
                self.embedding_model_name,
                index_path,
                corpus_path,
            )
            if key in self._indices:
                logger.debug("Using an existing retriever object...")
                self.retriever = self._indices[key]
                return

            match self.retrieval_method:
                case "bm25":
                    bm25_config = {
                        "retrieval_method": "bm25",
                        "retrieval_topk": retriever_num_documents,
                        "index_path": index_path,
                        "corpus_path": corpus_path,
                        "silent_retrieval": True,
                        "bm25_backend": "bm25s",
                        # Additional retriever features
                        # See https://github.com/bogoliubon/FlashRAG/blob/
                        # 5f6eeafbf86c959475c4989b699666e5ccaa1a21/docs/
                        # original_docs/basic_usage.md#additional-features-of-the-retriever
                        "save_retrieval_cache": False,
                        "retrieval_cache_path": "~",
                        "use_retrieval_cache": False,
                        "use_reranker": False,
                    }
                    logger.info("Initializing BM25 retriever...")
                    self.retriever = BM25Retriever(config=bm25_config)
                    logger.info(f"Retriever config: {pformat(self.retriever.config)}")
                    # Store the retriever object in the _indices dict for reuse across instances
                    self._indices[key] = self.retriever

                case "dense":
                    # Default: https://github.com/bogoliubon/FlashRAG/blob/
                    # 5f6eeafbf86c959475c4989b699666e5ccaa1a21/flashrag/config/basic_config.yaml#L49
                    dense_config = {
                        "retrieval_method": "dense",
                        "retrieval_topk": retriever_num_documents,
                        "index_path": index_path,
                        "corpus_path": corpus_path,
                        "retrieval_model_path": embedding_model_name,
                        "retrieval_query_max_length": 128,
                        "retrieval_pooling_method": "mean",
                        "retrieval_use_fp16": True,
                        "retrieval_batch_size": 16,
                        "use_sentence_transformer": True,
                        "faiss_gpu": False,
                        "silent_retrieval": True,
                        # Additional retriever features
                        # See https://github.com/bogoliubon/FlashRAG/blob/
                        # 5f6eeafbf86c959475c4989b699666e5ccaa1a21/docs/
                        # original_docs/basic_usage.md#additional-features-of-the-retriever
                        "save_retrieval_cache": False,
                        "retrieval_cache_path": "~",
                        "use_retrieval_cache": False,
                        "use_reranker": False,
                        "instruction": "~",
                    }
                    self.retriever = DenseRetriever(config=dense_config)
                    logger.info(f"Retriever config: {pformat(self.retriever.config)}")
                    # Store the retriever object in the _indices dict for reuse across instances
                    self._indices[key] = self.retriever

>>>>>>> e72764f4
        else:
            texts = text_corpus["article"].tolist()

            # Launch server on the last GPU
            subprocess.call(
                [
                    "./src/phantom_eval/launch_embedding_server.sh",
                    embedding_model_name,
                    str(port),
                    str(get_gpu_count() - 1),
                ]
            )

            # Embed documents and build retriever
            BASE_URL = f"http://0.0.0.0:{port}/v1"
            API_KEY = "token-abc123"
            client = openai.OpenAI(
                base_url=BASE_URL,
                api_key=API_KEY,
            )
            embeddings = CustomEmbeddings(client)
            vectorstore = FAISS.from_texts(texts, embeddings)
            self.retriever = vectorstore.as_retriever(search_kwargs={"k": retriever_num_documents})

    def get_RAG_evidence(self, question: str) -> str:
        """
        Returns retrieved articles given the question from the text corpus.
        The retrieved articles are concatenated as a string.
        """
<<<<<<< HEAD
        if self.retrieval_method == "bm25":
=======
        if self.retrieval_method in ["bm25", "dense"]:
>>>>>>> e72764f4
            docs = self.retriever._search(question, num=self.retriever_num_documents, return_score=False)
            docs = [doc["contents"] for doc in docs]
        else:
            docs = [doc.page_content for doc in self.retriever.invoke(question)]
        return "\n================\n\n".join(docs)


def get_all_evidence(text_corpus: pd.DataFrame) -> str:
    """
    Return all articles in the text corpus concatenated as a string.
    """
    return "\n================\n\n".join(text_corpus["article"])


def parse_prolog_query(pred: str) -> str:
    """
    Parse the prolog query from the prediction.
    """
    return pred.replace("`", "").strip().split("\n")[-1]<|MERGE_RESOLUTION|>--- conflicted
+++ resolved
@@ -28,8 +28,6 @@
 from phantom_eval.llm import InferenceGenerationConfig, LLMChat, aggregate_usage
 from phantom_eval.prompts import LLMPrompt
 from phantom_eval.score import normalize_pred
-
-from .retriever import get_retriever
 
 logger = logging.getLogger(__name__)
 
@@ -190,11 +188,7 @@
         embedding_model_name: str = None,
         retriever_num_documents: int = 4,
         port: int = 8001,
-<<<<<<< HEAD
-        retrieval_method: str = None,
-=======
         retrieval_method: str = "bm25",
->>>>>>> e72764f4
         index_path: str = None,
         corpus_path: str = None,
     ):
@@ -206,18 +200,6 @@
                 Defaults to None.
                 NOTE: BM25 does not require passing an embedding model name.
             retriever_num_documents (int): Number of documents retrieved.
-<<<<<<< HEAD
-                Defaults to 4. See
-                "https://api.python.langchain.com/en/latest/vectorstores/langchain_community.vectorstores.faiss.FAISS.html#langchain_community.vectorstores.faiss.FAISS.as_retriever"
-                for other options.
-            port (int): The port number to use for the embedding server.
-                Defaults to 8001.
-            retrieval_method (str): The retrieval method to use. Can be "faiss", "bm25" or "dense".
-                Defaults to "faiss".
-            index_path (str): The path to the index file for the BM25 or dense retriever.
-                Defaults to None.
-            corpus_path (str): The path to the corpus file for the BM25 or dense retriever.
-=======
                 Defaults to 4.
             retrieval_method (str): The retrieval method to use. Can be "bm25", "dense", or "faiss".
                 Defaults to "bm25".
@@ -236,55 +218,12 @@
                 https://github.com/kilian-group/phantom-wiki/wiki/RAG
                 To build the corpus, please follow the instructions at
                 https://github.com/kilian-group/phantom-wiki/wiki/RAG
->>>>>>> e72764f4
                 Defaults to None.
         """
         self.embedding_model_name = embedding_model_name
         self.retriever_num_documents = retriever_num_documents
         self.retrieval_method = retrieval_method
 
-<<<<<<< HEAD
-        if id(text_corpus) in self._indices:
-            logger.debug("Using existing BM25 index...")
-            self.retriever, _ = self._indices[id(text_corpus)]
-
-        elif self.retrieval_method == "bm25":
-            bm25_config = {
-                "retrieval_method": "bm25",
-                "retrieval_topk": retriever_num_documents,
-                "index_path": index_path,
-                "corpus_path": corpus_path,
-                # NOTE: currently not saving retrieval cache
-                "save_retrieval_cache": False,
-                "retrieval_cache_path": None,
-                "use_retrieval_cache": False,
-                "use_reranker": False,
-                "silent_retrieval": True,
-            }
-            # If the retriever_config is provided, use it to create the retriever
-            self.retriever = get_retriever(config=bm25_config)
-
-            # For debugging purposes, print the index path
-            logger.debug("Using an existing retriever object...")
-            self._indices[id(text_corpus)] = self.retriever
-
-        elif retrieval_method == "dense":
-            # dense_config = {
-            #     "retrieval_method": "dense",
-            #     "retrieval_topk": 4,
-            #     "index_path": index_path,
-            #     "corpus_path": corpus_path",
-            #     "retrieval_model_path": "/path/to/dense/model",
-            #     "retrieval_query_max_length": 128,
-            #     "retrieval_pooling_method": "mean",
-            #     "retrieval_use_fp16": True,
-            #     "retrieval_batch_size": 16,
-            #     "use_sentence_transformer": True,
-            #     "faiss_gpu": True,
-            #     "silent_retrieval": True,
-            # }
-            raise NotImplementedError("Dense retrieval is not yet implemented. Please use BM25 or FAISS.")
-=======
         # TODO: deprecate the text_corpus argument. The new workflow is to index the text corpus separately,
         # then pass the index path to the constructor.
         # Use the following arguments to check for existing retriever objects.
@@ -355,7 +294,6 @@
                     # Store the retriever object in the _indices dict for reuse across instances
                     self._indices[key] = self.retriever
 
->>>>>>> e72764f4
         else:
             texts = text_corpus["article"].tolist()
 
@@ -385,11 +323,7 @@
         Returns retrieved articles given the question from the text corpus.
         The retrieved articles are concatenated as a string.
         """
-<<<<<<< HEAD
-        if self.retrieval_method == "bm25":
-=======
         if self.retrieval_method in ["bm25", "dense"]:
->>>>>>> e72764f4
             docs = self.retriever._search(question, num=self.retriever_num_documents, return_score=False)
             docs = [doc["contents"] for doc in docs]
         else:
