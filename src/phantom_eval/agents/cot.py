--- conflicted
+++ resolved
@@ -142,28 +142,7 @@
     def parse_answer(cls, pred: str) -> str:
         """
         Parse the response to extract the answer using regex.
-<<<<<<< HEAD
         The prediction should be of the form: "<answer>...</answer>" otherwise a ValueError is raised.
-=======
-        The prediction should be of the form: "... The answer is <answer>." otherwise a ValueError is raised.
-        """
-        # NOTE: Allow for empty answer instead of throwing an error
-        # NOTE: To ensure that we take the last occurrence of the pattern in pred,
-        # we use .* at the start and .*? at the end
-        pattern = r".*[tT]he answer is (.*?)\.\s*$"
-        m = re.search(pattern, pred)
-        if m:
-            return m.group(1)
-        else:
-            raise ValueError(f"Answer '{pred}' cannot be parsed.")
-
-    @classmethod
-    def parse_thinking_answer(cls, pred: str) -> str:
-        """
-        Parse the response to extract the answer using regex.
-        The prediction should be of the form: "</think>... The answer is <answer>."
-        otherwise a ValueError is raised.
->>>>>>> 2f307754
         """
         # NOTE: LLM can generate multiple <answer>...</answer> tags, so we need to return the last one
         # The .*? is a non-greedy match, so it will match the shortest possible string - suitable for
