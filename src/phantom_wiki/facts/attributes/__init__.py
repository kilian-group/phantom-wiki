# standard imports
from argparse import ArgumentParser
import time
import logging

# phantom wiki functionality
from ..database import Database
from .constants import (ATTRIBUTE_FACT_TEMPLATES, 
                        ATTRIBUTE_TYPES)
from .generate import (generate_jobs,
                       generate_hobbies)
from ...utils import decode
# resource containing the attribute rules
from importlib.resources import files
ATTRIBUTE_RULES_PATH = files("phantom_wiki").joinpath("facts/attributes/rules.pl")

# TODO: add functionality to pass in CLI arguments

# 
# Functionality to read the attributes for each person in the database.
# 
def get_attributes(db: Database, name: str):
    """
    Get attributes for each person in the database.
    """
    attributes = {}
<<<<<<< HEAD
    for attr in ATTRIBUTE_TYPES:
        query = f"{attr}(\'{name}\', X)"
        results = [result['X'] for result in db.query(query)]
=======
    for attr in ATTRIBUTE_RELATION:
        query = f"{attr}(\"{name}\", X)"
        results = [decode(result['X']) for result in db.query(query)]
>>>>>>> 833b81fc
        attributes[attr] = results
    return attributes

def get_attribute_facts(db: Database, names: list[str]) -> dict[str, list[str]]:
    """
    Get attribute facts for a list of names.
    """
    facts = {}
    for name in names:
        attributes = get_attributes(db, name)
        person_facts = []
        for attr, target in attributes.items():
            if target == []:
                continue
            attr_template = ATTRIBUTE_FACT_TEMPLATES[attr]
            fact = attr_template.replace("<subject>", name) + " " + ", ".join([str(s) for s in target]) + "."
            person_facts.append(fact)

        facts[name] = person_facts

    return facts

# 
# Functionality to generate attributes for everyone in the database.
# 
def db_generate_attributes(db: Database, args: ArgumentParser):
    """
    Generate attributes for each person in the database.

    Args:
        db (Database): The database containing the facts.
        args (ArgumentParser): The command line arguments.
    """
    start_time = time.time()
    names = db.get_person_names()
    jobs = generate_jobs(names, args.seed)
    hobbies = generate_hobbies(names, args.seed)

    # add the facts to the database
    facts = []
    for name in names:
        # add jobs
        job = jobs[name]
        facts.append(f"job(\"{name}\", \"{job}\")")
        facts.append(f"attribute(\"{job}\")")
        
        # add hobbies
        hobby = hobbies[name]
        facts.append(f"hobby(\"{name}\", \"{hobby}\")")
        facts.append(f"attribute(\"{hobby}\")")

    logging.info(f"Generated attributes for {len(names)} individuals in {time.time()-start_time:.3f}s.")
    db.add(*facts)<|MERGE_RESOLUTION|>--- conflicted
+++ resolved
@@ -24,15 +24,9 @@
     Get attributes for each person in the database.
     """
     attributes = {}
-<<<<<<< HEAD
     for attr in ATTRIBUTE_TYPES:
-        query = f"{attr}(\'{name}\', X)"
-        results = [result['X'] for result in db.query(query)]
-=======
-    for attr in ATTRIBUTE_RELATION:
         query = f"{attr}(\"{name}\", X)"
         results = [decode(result['X']) for result in db.query(query)]
->>>>>>> 833b81fc
         attributes[attr] = results
     return attributes
 
