<<<<<<< HEAD
from faker import Faker
from .constants import HOBBIES
=======
from .constants import HOBBIES, JOBS
>>>>>>> 833b81fc
from numpy.random import default_rng

def generate_jobs(names: list[str], seed=1) -> dict[str, str]:
    """
    Generate a job for each name in the list.
    """
    rng = default_rng(seed)
    jobs = {}
    for name in names:
        jobs[name] = rng.choice(JOBS)
    return jobs

def generate_hobbies(names: list[str], seed=1) -> dict[str, str]:
    rng = default_rng(seed)
    hobbies = {}
    for name in names:
        category = rng.choice(list(HOBBIES.keys()))
        hobbies[name] = rng.choice(HOBBIES[category])
    return hobbies<|MERGE_RESOLUTION|>--- conflicted
+++ resolved
@@ -1,10 +1,6 @@
-<<<<<<< HEAD
-from faker import Faker
-from .constants import HOBBIES
-=======
 from .constants import HOBBIES, JOBS
->>>>>>> 833b81fc
 from numpy.random import default_rng
+
 
 def generate_jobs(names: list[str], seed=1) -> dict[str, str]:
     """
@@ -16,6 +12,7 @@
         jobs[name] = rng.choice(JOBS)
     return jobs
 
+
 def generate_hobbies(names: list[str], seed=1) -> dict[str, str]:
     rng = default_rng(seed)
     hobbies = {}
