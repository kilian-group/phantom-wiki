--- conflicted
+++ resolved
@@ -1,4 +1,3 @@
-<<<<<<< HEAD
 from .constants import (FAMILY_FACT_TEMPLATES,
                         FAMILY_RELATION_EASY,
                         FAMILY_RELATION_HARD)
@@ -38,8 +37,6 @@
         facts[name] = person_facts
 
     return facts
-=======
 from importlib.resources import files
 
-FAMILY_RULES_BASE_PATH = files("phantom_wiki").joinpath("facts/family/rules_base.pl")
->>>>>>> 06ed8e5d
+FAMILY_RULES_BASE_PATH = files("phantom_wiki").joinpath("facts/family/rules_base.pl")