--- conflicted
+++ resolved
@@ -2,11 +2,7 @@
 from .constants import (FAMILY_FACT_TEMPLATES,
                         FAMILY_RELATION_EASY,
                         FAMILY_RELATION_HARD)
-<<<<<<< HEAD
-# imports for paths to family rules
-=======
 
->>>>>>> 52af0ca3
 from importlib.resources import files
 FAMILY_RULES_BASE_PATH = files("phantom_wiki").joinpath("facts/family/rules_base.pl")
 FAMILY_RULES_DERIVED_PATH = files("phantom_wiki").joinpath("facts/family/rules_derived.pl")
