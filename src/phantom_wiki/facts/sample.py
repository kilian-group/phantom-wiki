"""Replaces placeholders in a question and query template with actual values derived from the database.

An example of sample function working:
############################################################################
# TODO clean up

["Who is", "the", "<relation>_3", "of", "the person whose", "<attribute_name>_1", "is",
"<attribute_value>_1", "?"],
["<relation>_3(Y_2, Y_4)", "<attribute_name>_1(Y_2, <attribute_value>_1)"],

->

(
    {"<attribute_name>_1": "age", "<relation>_3": "child"},
    "Who is the child of the person whose age is <attribute_value>_1 ?",
    ["child(Y_2, Y_4)", "age(Y_2, <attribute_value>_1)"], # TODO <attribute_value>_1 should also be sampled
)
############################################################################

Notes:

* valid_only will have to be implemented according to the tree structure of the template,
starting with the leaves and re-querying for validity when merging branches;
how should the backtracking work?
* maybe don't set any values for *atoms* and query for matches in that way

"""
import itertools
import re
from copy import copy
from numpy.random import Generator
from pyswip import Variable

from .attributes.constants import ATTRIBUTE_TYPES, ATTRIBUTE_ALIASES
from .database import Database
from .family.constants import FAMILY_RELATION_DIFFICULTY, FAMILY_RELATION_ALIAS, FAMILY_RELATION_PLURAL_ALIAS
from .friends.constants import FRIENDSHIP_RELATION, FRIENDSHIP_RELATION_ALIAS, FRIENDSHIP_RELATION_PLURAL_ALIAS
from ..utils import decode

FAMILY_RELATION_EASY = [k for k, v in FAMILY_RELATION_DIFFICULTY.items() if v < 2]
FAMILY_RELATIONS = [k for k, v in FAMILY_RELATION_DIFFICULTY.items()]

RELATION_ALIAS = FAMILY_RELATION_ALIAS | FRIENDSHIP_RELATION_ALIAS
RELATION_PLURAL_ALIAS = FAMILY_RELATION_PLURAL_ALIAS | FRIENDSHIP_RELATION_PLURAL_ALIAS

RELATION_EASY = FAMILY_RELATION_EASY + FRIENDSHIP_RELATION
RELATION = FAMILY_RELATIONS + FRIENDSHIP_RELATION


def sample(
    db: Database,
    question_template: list[str],
    query_template: list[str],
    rng: Generator,
    valid_only: bool = True,
    hard_mode: bool = False,
):
    # TODO output type
    """Samples possible realizations of the question template and query template lists
    from the database `db`.

    Args:
        db: the Prolog database to sample from
        question_template: question template as list of CFG terminals containing <placeholder>s
        query_template: query template as a list of Prolog statements containing <placeholder>s
        rng: random number generator
        valid_only: whether to sample only valid realizations
            if True: we uniformly sample from the set of prolog queries
            satisfying the query_template with a non-empty answer
            if False: we uniformly sample from all possible prolog queries
            satisfying the query_template
        hard_mode: whether to sample from hard relations 
            if True: we sample the relation predicates from all FAMILY_RELATIONS
            if False: we sample the relation predicates from FAMILY_RELATIONS with difficulty = 1
    Returns:
        * a dictionary mapping each placeholder to its realization,
        # TODO consider not returning these for simplicity and doing the replacement elsewhere?
        * the completed question as a single string,
        * the completed Prolog query as a list of Prolog statements,
    """

    def _sample_atom(match_, bank) -> None:
        """Samples a choice from the `bank` for a <placeholder> indicated by `match_`."""
        choice_ = rng.choice(bank)
        query_assignments[match_] = f"\"{choice_}\""
        question_assignments[match_] = choice_

    def _set_atom_variable(match_) -> None:
        """Sets a Prolog variable for a <placeholder> indicated by `match_`."""
        # NOTE refactoring placeholders to not have brackets will set this to be obsolete.
        atom_variable_id = f"A_{len(atom_variables)}"
        atom_variables[match_] = atom_variable_id

    def _sample_predicate(match_, bank, alias_dict: dict = None) -> None:
        """Samples predicate <placeholder>s (i.e. relation/attribute types)"""
        choice_ = rng.choice(bank)
        query_assignments[match_] = choice_
        question_assignments[match_] = alias_dict[choice_] if alias_dict else choice_

    def _prepare_query(use_atom_variables=False):
        query_ = ",,".join(query_template_)
        for placeholder, sampled_value in query_assignments.items():
            query_ = query_.replace(placeholder, sampled_value)
        if use_atom_variables:
            for atom_placeholder_, atom_variable_ in atom_variables.items():
                query_ = query_.replace(atom_placeholder_, atom_variable_)
        return query_.split(",,")

    def _prepare_question():
        # Joining this way avoids space before the "?"
        assert question_template_[-1] == "?"
        question_ = " ".join(question_template_[:-1]) + question_template_[-1]
        for placeholder, sampled_value in question_assignments.items():
            question_ = question_.replace(placeholder, sampled_value)

        return question_

    def _valid_result(result):
        # TODO this is a *hack* around the infinitely recursive Prolog queries
        return all(not isinstance(value, Variable) for value in result.values())

    query_assignments = {}  # Maps each <placeholder> to the sampled value

    supports = {}
    for attribute_type in ATTRIBUTE_TYPES:
        supports[attribute_type] = list(set(decode(r['Y']) for r in db.query(f"{attribute_type}(X, Y)")))
    name_bank = db.get_person_names()

    valid_result = False
    n_attempts = 0
    while not valid_result and n_attempts < 100:  # TODO limit to 100 attempts per template for now
        n_attempts += 1

        query_template_ = copy(query_template)  # we will be modifying this list in place
        question_template_ = copy(question_template)  # we will be modifying this list in place

        atom_variables = {}  # Maps <placeholder> to the temporary variable if sampled value is unavailable
        query_assignments = {}  # Maps each <placeholder> to the sampled (value, alias) pair
        question_assignments = {}

        # Iterate through subquery templates
        # TODO sampling is done right-to-left, which might have to change with star-join support in templates
        for i in range(len(query_template_) - 1, -1, -1):
            if m := re.search(r"<attribute_name>_(\d+)", query_template_[i]):
                match, d = m.group(0, 1)
                assert match in question_template_
                _sample_predicate(match, bank=ATTRIBUTE_TYPES, alias_dict=ATTRIBUTE_ALIASES)

                if m := re.search(rf"<attribute_value>_{d}", query_template_[i]):
                    match_v = m.group(0)
                    assert match_v in question_template_
                    if valid_only:
                        _set_atom_variable(match_v)
                    else:
                        # TODO bank may include randomly generated attribute values (of matching type)
                        #  outside the universe
                        _sample_atom(match_v, bank=supports[query_assignments[match]])

            if m := re.search(r"<name>_(\d+)", query_template_[i]):
                match = m.group(0)
                assert match in question_template_
                if valid_only:
                    _set_atom_variable(match)
                else:
                    # TODO bank may include randomly generated names outside the universe
                    _sample_atom(match, bank=name_bank)

            if m := re.search(r"<relation>_(\d+)", query_template_[i]):
                match = m.group(0)
                assert match in question_template_
<<<<<<< HEAD
                # TODO sample hard relations (modify test universes accordingly by defining new predicates)
                _sample_predicate(match, bank=FAMILY_RELATIONS, alias_dict=FAMILY_RELATION_ALIAS)
=======
                if hard_mode:
                    _sample_predicate(match, bank=RELATION, alias_dict=RELATION_ALIAS)
                else: 
                    _sample_predicate(match, bank=RELATION_EASY, alias_dict=RELATION_ALIAS)
>>>>>>> 374f3c7f

            if m := re.search(r"<relation_plural>_(\d+)", query_template_[i]):
                match = m.group(0)
                assert match in question_template_
<<<<<<< HEAD
                # TODO sample hard relations (modify test universes accordingly by defining new predicates)
                _sample_predicate(match, bank=FAMILY_RELATIONS, alias_dict=FAMILY_RELATION_PLURAL_ALIAS)
=======
                if hard_mode:
                    _sample_predicate(match, bank=RELATION, alias_dict=RELATION_PLURAL_ALIAS)
                else:
                    _sample_predicate(match, bank=RELATION_EASY, alias_dict=RELATION_PLURAL_ALIAS)
>>>>>>> 374f3c7f

        if valid_only:
            q = _prepare_query(use_atom_variables=True)
            query_results = list(itertools.islice(db.query(",".join(q)), 50))  # TODO limit choices for now
            if query_results:
                j = rng.choice(len(query_results))
                choice = query_results[j]  # atom_variable -> sample
                # TODO this is a hack to overcome the unfortunately infinite recursion-prone design of Prolog
                #  predicates :(
                if _valid_result(choice):
                    for atom_placeholder, atom_variable in atom_variables.items():
                        query_assignments[atom_placeholder] = f"\"{decode(choice[atom_variable])}\""
                        # Atoms do not have aliases
                        question_assignments[atom_placeholder] = decode(choice[atom_variable])
                    valid_result = True
                else:
                    valid_result = False
        else:
            valid_result = True

    if not valid_result:
        # This template may not have a valid placeholder assignment in this universe
        return None

    question, query = _prepare_question(), _prepare_query()
    return query_assignments, question, query<|MERGE_RESOLUTION|>--- conflicted
+++ resolved
@@ -168,28 +168,18 @@
             if m := re.search(r"<relation>_(\d+)", query_template_[i]):
                 match = m.group(0)
                 assert match in question_template_
-<<<<<<< HEAD
-                # TODO sample hard relations (modify test universes accordingly by defining new predicates)
-                _sample_predicate(match, bank=FAMILY_RELATIONS, alias_dict=FAMILY_RELATION_ALIAS)
-=======
                 if hard_mode:
                     _sample_predicate(match, bank=RELATION, alias_dict=RELATION_ALIAS)
                 else: 
                     _sample_predicate(match, bank=RELATION_EASY, alias_dict=RELATION_ALIAS)
->>>>>>> 374f3c7f
 
             if m := re.search(r"<relation_plural>_(\d+)", query_template_[i]):
                 match = m.group(0)
                 assert match in question_template_
-<<<<<<< HEAD
-                # TODO sample hard relations (modify test universes accordingly by defining new predicates)
-                _sample_predicate(match, bank=FAMILY_RELATIONS, alias_dict=FAMILY_RELATION_PLURAL_ALIAS)
-=======
                 if hard_mode:
                     _sample_predicate(match, bank=RELATION, alias_dict=RELATION_PLURAL_ALIAS)
                 else:
                     _sample_predicate(match, bank=RELATION_EASY, alias_dict=RELATION_PLURAL_ALIAS)
->>>>>>> 374f3c7f
 
         if valid_only:
             q = _prepare_query(use_atom_variables=True)
