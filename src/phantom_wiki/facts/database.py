from pyswip import Prolog
from phantom_wiki.facts.family.constants import PERSON_TYPE
import logging

SAVE_ALL_CLAUSES_TO_FILE = """
(save_all_clauses_to_file(File) :-
    open(File, write, Stream),
    set_output(Stream),
    listing,
    close(Stream))
"""


class Database:
    # TODO this will potentially need to consult several rules files (for family vs friends etc.)
    # TODO define an API for consulting different types of formal facts (family, friendships, hobbies)
    # TODO define logic for consulting different types of facts based on difficulty
    def __init__(self, *rules: list[str]):
        self.prolog = Prolog()
        logging.debug("Consulting rules from:")
        for rule in rules:
            logging.debug(f"- {rule}")
            self.prolog.consult(rule)
        # Add ability to save clauses to a file
        self.prolog.assertz(SAVE_ALL_CLAUSES_TO_FILE)

    @classmethod
    def from_disk(cls, file: str):
        """Loads a Prolog database from a file.

        Args:
            file: path to the file
        """
        db = cls()
        db.consult(file)
        return db

    def get_names(self):
        """Gets all names from a Prolog database.

        Returns:
            List of people's names.
        """
        people = [result["X"] for result in self.prolog.query(f"type(X, {PERSON_TYPE})")]
        return people

    # TODO shouldn't it be "attribute names"
    # TODO check output type
    def get_attribute_values(self) -> list[str]:
        """Gets all attributes from a Prolog database.

        Returns:
            List of attributes.
        """
        # NOTE: if you want to be able to query for attributes,
        # without actually having attributes in the database,
        # you need to define the attribute predicate by uncommenting the line below
        # self.define("attribute/1")
        attributes = [result["X"] for result in self.prolog.query("attribute(X)")]
        return attributes

    def query(self, query: str) -> list[dict]:
        """Queries the Prolog database.

        Args:
            query: Prolog query string

        Returns:
            List of results
        """
        return list(self.prolog.query(query))

    def consult(self, *files: str) -> None:
        """Consults Prolog files.

        Args:
            files: paths to Prolog files
        """
        logging.debug("Consulting files:")
        for file in files:
            logging.debug(f"- {file}")
            self.prolog.consult(file)

    # TODO check output type
    def add(self, *facts: str) -> None:
        """Adds fact(s) to the Prolog database.

        The fact is added to the end of the clause list, which means that it will be returned last when
        querying.

        NOTE: This is not a persistent operation.

        Args:
            facts: list of Prolog fact strings
        """
        logging.debug("Adding facts:")
        for fact in facts:
            logging.debug(f"- {fact}")
            self.prolog.assertz(fact)

    # TODO check output type
    def remove(self, *facts: str) -> None:
        """Removes a fact from the Prolog database.

        Prolog allows duplicate facts, so this removes all matching facts.
        To remove only the first matching fact, use prolog.retract(fact) instead.

        NOTE: This is not a persistent operation.

        Args:
            facts: list of Prolog fact strings
        """
        logging.debug("Removing facts:")
        for fact in facts:
            logging.debug(f"- {fact}")
            self.prolog.retractall(fact)

    # TODO check output type
    def define(self, *predicates: str) -> None:
        """Defines dynamic predicates in the Prolog database.

        Examples:
        >>> db.define("parent/2", "sibling/2")

        Args:
            predicates: list of term signatures
        """
<<<<<<< HEAD

        print("Defining rules:")
=======
        logging.debug("Defining rules:")
>>>>>>> 4aa26417
        for predicate in predicates:
            logging.debug(f"- {predicate}")
            self.prolog.dynamic(predicate)

    # TODO check output type
    def save_to_disk(self, file: str) -> None:
        """Saves all clauses in the database to a file.

        Args:
            file: path to the file
        """
        return self.query(f"save_all_clauses_to_file('{file}').")<|MERGE_RESOLUTION|>--- conflicted
+++ resolved
@@ -125,12 +125,7 @@
         Args:
             predicates: list of term signatures
         """
-<<<<<<< HEAD
-
-        print("Defining rules:")
-=======
         logging.debug("Defining rules:")
->>>>>>> 4aa26417
         for predicate in predicates:
             logging.debug(f"- {predicate}")
             self.prolog.dynamic(predicate)
