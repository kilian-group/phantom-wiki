from pyswip import Prolog
from phantom_wiki.facts.family.constants import PERSON_TYPE
import logging
from phantom_wiki.utils import decode

SAVE_ALL_CLAUSES_TO_FILE = """
(save_all_clauses_to_file(File) :-
    open(File, write, Stream),
    set_output(Stream),
    listing,
    close(Stream))
"""


class Database:
    def __init__(self, *rules: str):
        self.prolog = Prolog()
        logging.debug("Consulting rules from:")
        for rule in rules:
            logging.debug(f"- {rule}")
            self.prolog.consult(rule)
        # Add ability to save clauses to a file
        self.prolog.assertz(SAVE_ALL_CLAUSES_TO_FILE)

    @classmethod
    def from_disk(cls, file: str):
        """Loads a Prolog database from a file.

        Args:
            file: path to the file
        """
        db = cls()
        db.consult(file)
        return db

    def get_person_names(self):
        """Gets the names of all people in the Prolog database.

        Returns:
            List of people's names.
        """
        people = [decode(result["X"]) for result in self.prolog.query(f"type(X, {PERSON_TYPE})")]
        return people

    # TODO check output type
    def get_attribute_values(self) -> list[str]:
        """Gets all attribute values from the Prolog database.

        Returns:
            List of attributes present in the database (e.g. "job", "hobby")
        """
<<<<<<< HEAD

        # Defining the `attribute` predicate allows querying for attributes 
        # even when none are defined in the database
        self.define("attribute/1")
        attributes = [result["X"] for result in self.prolog.query("attribute(X)")]
=======
        # NOTE: if you want to be able to query for attributes, 
        # without actually having attributes in the database, 
        # you need to define the attribute predicate by uncommenting the line below
        # self.define("attribute/1")
        attributes = [decode(result["X"]) for result in self.prolog.query("attribute(X)")]
>>>>>>> 833b81fc
        return attributes

    def query(self, query: str) -> list[dict]:
        """Queries the Prolog database.

        Args:
            query: Prolog query string

        Returns:
            List of results
        """
        return list(self.prolog.query(query))

    def consult(self, *files: str) -> None:
        """Consults Prolog files.

        Args:
            files: paths to Prolog files
        """
        logging.debug("Consulting files:")
        for file in files:
            logging.debug(f"- {file}")
            self.prolog.consult(file)

    def add(self, *facts: str) -> None:
        """Adds fact(s) to the Prolog database.

        The fact is added to the end of the clause list, which means that it will be returned last when
        querying.

        NOTE: This is not a persistent operation.

        Args:
            facts: list of Prolog fact strings
        """
        logging.debug("Adding facts:")
        for fact in facts:
            logging.debug(f"- {fact}")
            self.prolog.assertz(fact)

    def remove(self, *facts: str) -> None:
        """Removes a fact from the Prolog database.

        Prolog allows duplicate facts, so this removes all matching facts.
        To remove only the first matching fact, use prolog.retract(fact) instead.

        NOTE: This is not a persistent operation.

        Args:
            facts: list of Prolog fact strings
        """
        logging.debug("Removing facts:")
        for fact in facts:
            logging.debug(f"- {fact}")
            self.prolog.retractall(fact)

    def define(self, *predicates: str) -> None:
        """Defines dynamic predicates in the Prolog database.

        Examples:
        >>> db.define("parent/2", "sibling/2")

        Args:
            predicates: list of term signatures
        """
        logging.debug("Defining rules:")
        for predicate in predicates:
            logging.debug(f"- {predicate}")
            self.prolog.dynamic(predicate)

    def save_to_disk(self, file: str) -> None:
        """Saves all clauses in the database to a file.

        Args:
            file: path to the file
        """
        self.query(f"save_all_clauses_to_file('{file}').")<|MERGE_RESOLUTION|>--- conflicted
+++ resolved
@@ -42,26 +42,18 @@
         people = [decode(result["X"]) for result in self.prolog.query(f"type(X, {PERSON_TYPE})")]
         return people
 
-    # TODO check output type
     def get_attribute_values(self) -> list[str]:
         """Gets all attribute values from the Prolog database.
 
         Returns:
-            List of attributes present in the database (e.g. "job", "hobby")
+            List of attribute values present in the database (e.g. specific jobs like "architect",
+              hobbies like "running")
         """
-<<<<<<< HEAD
 
-        # Defining the `attribute` predicate allows querying for attributes 
+        # Defining the `attribute` predicate allows querying for attributes
         # even when none are defined in the database
         self.define("attribute/1")
-        attributes = [result["X"] for result in self.prolog.query("attribute(X)")]
-=======
-        # NOTE: if you want to be able to query for attributes, 
-        # without actually having attributes in the database, 
-        # you need to define the attribute predicate by uncommenting the line below
-        # self.define("attribute/1")
         attributes = [decode(result["X"]) for result in self.prolog.query("attribute(X)")]
->>>>>>> 833b81fc
         return attributes
 
     def query(self, query: str) -> list[dict]:
