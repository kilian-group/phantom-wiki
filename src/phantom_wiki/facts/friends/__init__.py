from argparse import ArgumentParser

from ..database import Database
from .generate import create_friendship_graph

#
# Functionality to read the friendship facts for each person in the database.
#
# NOTE: moved this functionality to phantom_wiki/core/article.py.
# Instead of writing separate functions to get friendship facts,
# we can use the get_relation_facts function to get friendship facts
# after providing the relations to query and templates for constructing sentences.
from .constants import (FRIENDSHIP_RELATION,
                        FRIENDSHIP_FACT_TEMPLATES,
                        FRIENDSHIP_FACT_TEMPLATES_PL)

friend_gen_parser = ArgumentParser(description="Friendship Generator", add_help=False)

friend_gen_parser.add_argument("--friendship-k", type=int, default=3, help="Average degree in friendship graph.")
friend_gen_parser.add_argument("--friendship-seed", type=int, default=1, help="Seed for friendship generation.")
friend_gen_parser.add_argument("--visualize", action="store_true", help="Whether or not to visualize the friendship graph.")

#
# Functionality to add friendships for everyone in the database.
#
def db_generate_friendships(db: Database, args: ArgumentParser):
    """
    Generate friendship facts for each person in the database.

    Args:
        db (Database): The database to add the friendship facts to.
        args (ArgumentParser): arguments from the CLI.
    """
<<<<<<< HEAD
    names = db.get_person_names()
    rng = default_rng(args.seed)
    friendship_facts, _ = create_friendship_graph(rng, names, friendship_threshold=20)
=======
    names = db.get_names()
    friendship_facts = create_friendship_graph(names, args.friendship_k, args.friendship_seed, args.visualize, args.output_dir)
>>>>>>> 833b81fc
    # import pdb; pdb.set_trace()
    db.add(*friendship_facts)


from importlib.resources import files

FRIENDSHIP_RULES_PATH = files("phantom_wiki").joinpath("facts/friends/rules.pl")<|MERGE_RESOLUTION|>--- conflicted
+++ resolved
@@ -31,14 +31,8 @@
         db (Database): The database to add the friendship facts to.
         args (ArgumentParser): arguments from the CLI.
     """
-<<<<<<< HEAD
     names = db.get_person_names()
-    rng = default_rng(args.seed)
-    friendship_facts, _ = create_friendship_graph(rng, names, friendship_threshold=20)
-=======
-    names = db.get_names()
     friendship_facts = create_friendship_graph(names, args.friendship_k, args.friendship_seed, args.visualize, args.output_dir)
->>>>>>> 833b81fc
     # import pdb; pdb.set_trace()
     db.add(*friendship_facts)
 
