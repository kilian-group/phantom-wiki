--- conflicted
+++ resolved
@@ -5,14 +5,7 @@
 # standard imports
 import argparse
 import json
-<<<<<<< HEAD
-# import janus_swi as janus
-=======
 import os
-
-import janus_swi as janus
-
->>>>>>> 06ed8e5d
 # phantom wiki functionality
 from .utils import blue
 from .facts import Database
@@ -21,17 +14,9 @@
 
 def get_arguments():
     parser = argparse.ArgumentParser(description="Generate articles from Prolog files")
-<<<<<<< HEAD
     parser.add_argument("--seed", "-s", default=1, type=int,
                         help="Global seed for random number generator")
-    parser.add_argument("--skip_cfg", "-sc", action="store_true", 
-                        help="Skip CFG generation")
-=======
-    parser.add_argument(
-        "--pl_file", type=str, default="tests/family/family_tree.pl", help="Path to the Prolog file"
-    )
     parser.add_argument("--skip_cfg", "-sc", action="store_true", help="Skip CFG generation")
->>>>>>> 06ed8e5d
     parser.add_argument(
         "--cfg_dir",
         "-cd",
@@ -55,16 +40,10 @@
     )  # this is useful when running the script from a notebook so that we use the default values
     return args
 
-<<<<<<< HEAD
 def generate_relationship_graphs(db):
     pass
 
 def generate_formal_questions(output_path, article_dir, base_rule_path, derived_rule_path):
-    from .utils.prolog import parse_prolog_predicate_definition
-=======
-
-def generate_formal_questions(output_path, article_path, base_rule_path, derived_rule_path):
->>>>>>> 06ed8e5d
     from .core.formal_questions import get_question_answers
     from .utils.prolog import parse_prolog_predicate_definition
 
@@ -94,11 +73,7 @@
     # get all files in the output directory
     for filename in os.listdir(article_dir):
         # get the article
-<<<<<<< HEAD
-        with open(os.path.join(article_dir, filename), 'r') as f:
-=======
-        with open(os.path.join(article_path, filename)) as f:
->>>>>>> 06ed8e5d
+        with open(os.path.join(article_dir, filename)) as f:
             article = f.read()
         # each of these filenames has the form "X_family.txt"
         atom_val = filename.split("_")[0]
@@ -132,7 +107,6 @@
 def main():
     args = get_arguments()
     print(f"Output path: {args.output_path}")
-<<<<<<< HEAD
     
     # 
     # Step 1. Generate relationship graphs
@@ -145,14 +119,6 @@
     # 
     # Step 2. Generate CFGs
     # 
-=======
-
-    blue(f"Prolog file: {args.pl_file}")
-    janus.query_once(f"consult(X)", {"X": args.pl_file})
-    janus.query_once("consult(X)", {"X": args.rules[0]})
-    janus.query_once("consult(X)", {"X": args.rules[1]})
-
->>>>>>> 06ed8e5d
     if args.skip_cfg:
         blue("Skipping CFG generation")
     else:
@@ -179,16 +145,11 @@
     # Step 4. Generate question-answer pairs
     # 
     blue("Generating question answer pairs")
-<<<<<<< HEAD
     # TODO: deprecate generate_formal_questions
-    question_answer_paths = generate_formal_questions(args.output_path, article_dir, args.rules[0], args.rules[1])
+    question_answer_paths = generate_formal_questions(
+        args.output_path, article_dir, args.rules[0], args.rules[1]
+    )
     # TODO: call function to generate question-answers from CFGs
-=======
-    # TODO
-    question_answer_paths = generate_formal_questions(
-        args.output_path, article_path, args.rules[0], args.rules[1]
-    )
->>>>>>> 06ed8e5d
     print(f"Saved question and answers to {question_answer_paths}")
 
     # print(f"Rules: {args.rules}")
