--- conflicted
+++ resolved
@@ -174,11 +174,7 @@
             # since prolog executes goals from left to right
             all_results, final_results = get_answer(query, db, answer)
             # make unique and sort in alphabetical order
-<<<<<<< HEAD
-            results = sorted(set(results))
             question_difficulty = calculate_query_difficulty(query)
-=======
->>>>>>> bcd4fa4e
             questions.append({
                 "id": generate_unique_id(),
                 "question": question,
