--- conflicted
+++ resolved
@@ -85,12 +85,6 @@
     else:
         print("Debug mode enabled. Skipping Git status check.")
 
-<<<<<<< HEAD
-    # Set up logging
-    logging.getLogger("faker").setLevel(logging.INFO)
-
-=======
->>>>>>> 8f2f8865
     if args.quiet:
         log_level = logging.WARNING
     elif args.debug:
