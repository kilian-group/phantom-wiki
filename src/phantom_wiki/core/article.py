<<<<<<< HEAD
from typing import Optional
from argparse import ArgumentParser
# imports for article generation via CFGs
from faker import Faker
from nltk import CFG
from nltk.parse.generate import generate
from .generative import generate_cfg_openai
from ..utils.parsing import format_generated_cfg
from .constants.article_templates import BASIC_ARTICLE_TEMPLATE
# imports for article generation via LLMs
from together import Together
from .constants.article_templates import (LLAMA_ARTICLE_GENERAION_PROMPT7)
# imports for getting facts
from ..facts import Database
from ..facts.attributes import get_attribute_facts
from ..facts.family import (FAMILY_FACT_TEMPLATES, 
                            FAMILY_RELATION_EASY)
from ..facts.friends import (FRIENDSHIP_RELATION, 
                             FRIENDSHIP_FACT_TEMPLATES,)
# CLI arguments for article generation
article_parser = ArgumentParser(add_help=False)
article_parser.add_argument("--model", "-m", type=str, default=None, 
                            help="model to use for article generation")
=======
from ..facts import Database
from ..facts.attributes import get_attribute_facts
from ..facts.family import FAMILY_FACT_TEMPLATES, FAMILY_FACT_TEMPLATES_PL, FAMILY_RELATION_EASY
from ..facts.friends import FRIENDSHIP_FACT_TEMPLATES, FRIENDSHIP_FACT_TEMPLATES_PL, FRIENDSHIP_RELATION
from .constants.article_templates import BASIC_ARTICLE_TEMPLATE
from ..utils import decode
>>>>>>> 6c097f1c

def get_articles(
        db: Database, 
        names: list[str], 
        args: ArgumentParser,
    ) -> dict:
    """
    Generate articles for a list of names.
    
    Args:
        db: Database object
        names: list of names (for debugging purposes, 
            we can generate articles for a subset of names)
        seed: random seed (NOTE: even for the same seed, the articles may be different
            because Together is not fully determinstic)
    Returns:
        dict of name -> article generations
        article generation contains multiple types of articles (e.g., basic, llama-8b)
    """
    # get family article
    # HACK: Do not include parent, child, and sibling in the articles
    relation_list = [r for r in FAMILY_RELATION_EASY if r not in ["parent", "child", "sibling"]]
    family_facts = get_relation_facts(
        db, names, relation_list, FAMILY_FACT_TEMPLATES, FAMILY_FACT_TEMPLATES_PL
    )
    # get friendship article
<<<<<<< HEAD
    friend_facts = get_relation_facts(db, names, FRIENDSHIP_RELATION, FRIENDSHIP_FACT_TEMPLATES)
    # get attributes
    attribute_facts = get_attribute_facts(db, names)
    
=======
    friend_facts = get_relation_facts(
        db, names, FRIENDSHIP_RELATION, FRIENDSHIP_FACT_TEMPLATES, FRIENDSHIP_FACT_TEMPLATES_PL
    )
    attribute_facts = get_attribute_facts(db, names)

    # import pdb; pdb.set_trace()
>>>>>>> 6c097f1c
    articles = {}
    for name in names:
        # generate multiple types of articles so that we can compare their quality
        articles[name] = {}

        # generate article using templates
        # NOTE: this also serves as a reference since it contains the facts in simple language
        articles[name]["basic"] = BASIC_ARTICLE_TEMPLATE.format(
            name=name,
            family_facts="\n".join(family_facts[name]),
            friend_facts="\n".join(friend_facts[name]),
            attribute_facts="\n".join(attribute_facts[name]),
        )

        if args.model:
            # generate article using LLMs
            articles[name][args.model] = llm_generate_article(
                model_name=args.model,
                name=name, 
                family_facts=family_facts[name], 
                friend_facts=friend_facts[name],
                attribute_facts=attribute_facts[name],
                seed=args.seed,
            )

    return articles


#
# Functionality to get relation-based facts
#
def get_relation_facts(
    db: Database,
    names: list[str],
    relation_list: list[str],
    relation_templates: dict[str, str],
    relation_templates_plural: dict[str, str],
) -> dict[str, list[str]]:
    """
    Get relation-based facts for a list of names.

    Args:
        db: Database object
        names: list of names
        relation_list: list of relations to query
        relation_templates: dict of relation templates for
            constructing fact sentences
    Returns:
        dict of facts for each name
    """
    facts = {}
    for name in names:
        relations = get_relations(db, name, relation_list)

        person_facts = []
        for relation, target in relations.items():
            if not target:
                continue
            if len(target) > 1:
                relation_template = relation_templates_plural[relation]
            else:
                relation_template = relation_templates[relation]
            fact = relation_template.replace("<subject>", name) + " " + ", ".join(target) + "."
            person_facts.append(fact)

        facts[name] = person_facts

    return facts


def get_relations(db: Database, name: str, relation_list: list[str]) -> dict:
    """
    Get the results for all relations in the specified `relation_list`
    for a given `name`.
    """
    relations = {}
    for relation in relation_list:
        query = f"distinct({relation}(\"{name}\", X))"
        results = [decode(result["X"]) for result in db.query(query)]
        relations[relation] = results

<<<<<<< HEAD
    return relations


# 
# WIP: Functionality to generate articles using CFGs
# 
def generate_llm_article_cfg_pairs(
    person_list: list[str], use_jobs=True, max_attempts=10
) -> dict[str, tuple[str, str]]:
    pairs = {}
    if use_jobs:
        fake = Faker()
    for person in person_list:
        if use_jobs:
            job = fake.job()
        else:
            job = "unknown"

        for _ in range(max_attempts):
            try:
                generated_cfg = generate_cfg_openai(person, job)
                formatted_cfg = format_generated_cfg(generated_cfg)
                cfg = CFG.fromstring(formatted_cfg)
                article = " ".join(generate(cfg))
                break
            except Exception as e:
                print(f"[Attempt {_}] Error generating CFG and article for {person}: {e}")
                cfg = None
                article = None
                continue

        if article is None:
            print(f"Failed to generate CFG and article for {person}")
            continue
        else:
            pairs[person] = (article, cfg.tostring())

    return pairs

# 
# Functionality to generate articles using LLM
# 
# NOTE: set the API key using conda env vars (see README.md)
client = Together()

MODELS = {
    'llama3-8b': "meta-llama/Meta-Llama-3.1-8B-Instruct-Turbo",
}

# %%
def llm_generate_article(
        model_name: str,
        name: str, 
        family_facts: list[str],
        friend_facts: list[str],
        attribute_facts: list[str],
        max_tokens: Optional[int] = None, 
        verbose: bool = True,
        seed: int = 1,
    ) -> str:
    # format the facts as a basic article
    facts = [f"- subject name is {name}."] # add name as a fact
    for fact in family_facts + friend_facts + attribute_facts:
        facts.append("- " + fact)
    facts = "\n".join(facts)
    if verbose:
        print(f"generating article for {name} with the following facts:")
        print(facts)
        print("===========================START ARTICLE==========================")
    response = client.chat.completions.create(
        model=MODELS[model_name],
        messages=[
            {"role": "user", "content": LLAMA_ARTICLE_GENERAION_PROMPT7.format(facts)},
        ],
        temperature=0.7,
        top_p=0.7,
        top_k=50,
        repetition_penalty=1,
        stop=["<|eot_id|>"],
        stream=True,
        truncate=max_tokens,
        seed=seed,
    )
    article = ""
    for chunk in response:
        s = chunk.choices[0].delta.content or ""
        if verbose: print(s, end="", flush=True)
        article += s
    if verbose: print("\n===========================END ARTICLE==========================")
    return article
=======
    return relations
>>>>>>> 6c097f1c
<|MERGE_RESOLUTION|>--- conflicted
+++ resolved
@@ -1,35 +1,9 @@
-<<<<<<< HEAD
-from typing import Optional
-from argparse import ArgumentParser
-# imports for article generation via CFGs
-from faker import Faker
-from nltk import CFG
-from nltk.parse.generate import generate
-from .generative import generate_cfg_openai
-from ..utils.parsing import format_generated_cfg
-from .constants.article_templates import BASIC_ARTICLE_TEMPLATE
-# imports for article generation via LLMs
-from together import Together
-from .constants.article_templates import (LLAMA_ARTICLE_GENERAION_PROMPT7)
-# imports for getting facts
-from ..facts import Database
-from ..facts.attributes import get_attribute_facts
-from ..facts.family import (FAMILY_FACT_TEMPLATES, 
-                            FAMILY_RELATION_EASY)
-from ..facts.friends import (FRIENDSHIP_RELATION, 
-                             FRIENDSHIP_FACT_TEMPLATES,)
-# CLI arguments for article generation
-article_parser = ArgumentParser(add_help=False)
-article_parser.add_argument("--model", "-m", type=str, default=None, 
-                            help="model to use for article generation")
-=======
 from ..facts import Database
 from ..facts.attributes import get_attribute_facts
 from ..facts.family import FAMILY_FACT_TEMPLATES, FAMILY_FACT_TEMPLATES_PL, FAMILY_RELATION_EASY
 from ..facts.friends import FRIENDSHIP_FACT_TEMPLATES, FRIENDSHIP_FACT_TEMPLATES_PL, FRIENDSHIP_RELATION
 from .constants.article_templates import BASIC_ARTICLE_TEMPLATE
 from ..utils import decode
->>>>>>> 6c097f1c
 
 def get_articles(
         db: Database, 
@@ -56,19 +30,11 @@
         db, names, relation_list, FAMILY_FACT_TEMPLATES, FAMILY_FACT_TEMPLATES_PL
     )
     # get friendship article
-<<<<<<< HEAD
-    friend_facts = get_relation_facts(db, names, FRIENDSHIP_RELATION, FRIENDSHIP_FACT_TEMPLATES)
-    # get attributes
-    attribute_facts = get_attribute_facts(db, names)
-    
-=======
     friend_facts = get_relation_facts(
         db, names, FRIENDSHIP_RELATION, FRIENDSHIP_FACT_TEMPLATES, FRIENDSHIP_FACT_TEMPLATES_PL
     )
     attribute_facts = get_attribute_facts(db, names)
 
-    # import pdb; pdb.set_trace()
->>>>>>> 6c097f1c
     articles = {}
     for name in names:
         # generate multiple types of articles so that we can compare their quality
@@ -150,47 +116,8 @@
         results = [decode(result["X"]) for result in db.query(query)]
         relations[relation] = results
 
-<<<<<<< HEAD
     return relations
 
-
-# 
-# WIP: Functionality to generate articles using CFGs
-# 
-def generate_llm_article_cfg_pairs(
-    person_list: list[str], use_jobs=True, max_attempts=10
-) -> dict[str, tuple[str, str]]:
-    pairs = {}
-    if use_jobs:
-        fake = Faker()
-    for person in person_list:
-        if use_jobs:
-            job = fake.job()
-        else:
-            job = "unknown"
-
-        for _ in range(max_attempts):
-            try:
-                generated_cfg = generate_cfg_openai(person, job)
-                formatted_cfg = format_generated_cfg(generated_cfg)
-                cfg = CFG.fromstring(formatted_cfg)
-                article = " ".join(generate(cfg))
-                break
-            except Exception as e:
-                print(f"[Attempt {_}] Error generating CFG and article for {person}: {e}")
-                cfg = None
-                article = None
-                continue
-
-        if article is None:
-            print(f"Failed to generate CFG and article for {person}")
-            continue
-        else:
-            pairs[person] = (article, cfg.tostring())
-
-    return pairs
-
-# 
 # Functionality to generate articles using LLM
 # 
 # NOTE: set the API key using conda env vars (see README.md)
@@ -240,7 +167,4 @@
         if verbose: print(s, end="", flush=True)
         article += s
     if verbose: print("\n===========================END ARTICLE==========================")
-    return article
-=======
-    return relations
->>>>>>> 6c097f1c
+    return article