# PhantomWiki

PhantomWiki generates on-demand datasets to evaluate reasoning and retrieval capabilities of LLMs.

- [Website](/todo)
<<<<<<< HEAD
- [Paper](/todo)
- [Demo](/demo.ipynb)
=======
- [Paper](https://arxiv.org/abs/2502.20377)
- [Demo](/todo)
>>>>>>> b9b5089f

## Using PhantomWiki

First [install Prolog](#installation) on your machine, then PhantomWiki with `pip`:

```bash
pip install phantom-wiki
```

> \[!NOTE\]
> This package has been tested with Python 3.12. We require Python 3.10+ to support match statements.

To build from source, you can clone this repository and run `pip install .`.

Generate PhantomWiki datasets with random generation seed 1:

1. In Python:

```python
import phantom_wiki as pw

pw.generate_dataset(
    output_dir="/path/to/output",
    seed=1,
    use_multithreading=True,
)
```

2. In a terminal:

```bash
phantom-wiki-generate -od "/path/to/output" --seed 1 --use-multithreading
```

(You can also use the shorthand alias `pw-generate`.)

> \[!NOTE\]
> We do not support `--use-multithreading` on macOS yet, so you should skip this flag (or set it to `False`).

The following generation script creates datasets of various sizes with random generation seed 1:

```bash
./data/generate-v1.sh /path/to/output/ 1 --use-multithreading
```

- Universe sizes 25, 50, 500, ..., 5K, 500K, 1M (number of documents)
- Question template depth 20 (proportional to difficulty)

For example, it executes the following command to generate a size 5K universe (`5000 = --max-family-tree-size * --num-family-trees`):

```bash
pw-generate \
   -od /path/to/output/depth_20_size_5000_seed_1 \
   --seed 1 \
   --question-depth 20 \
   --num-family-trees 100 \
   --max-family-tree-size 50 \
   --max-family-tree-depth 20 \
   --article-format json \
   --question-format json \
   --use-multithreading
```

### Pre-generated PhantomWiki datasets on Huggingface

For convenience of development, we provide pre-generated PhantomWiki datasets on HuggingFace (sizes 50, 500, and 5000 with seeds 1, 2, and 3).

```python
from datasets import load_dataset

# Download the document corpus
ds_corpus = load_dataset("kilian-group/phantom-wiki-v1", "text-corpus")
# Download the question-answer pairs
ds_qa = load_dataset("kilian-group/phantom-wiki-v1", "question-answer")
```

## Installing dependencies

PhantomWiki uses the [Prolog](https://en.wikipedia.org/wiki/Prolog) logic programming language, available on all operating systems through [SWI-Prolog](https://www.swi-prolog.org/).
We recommend installing SWI-prolog through your [distribution](https://www.swi-prolog.org/Download.html) or through conda, for example:

```bash
# On macOS: with homebrew
brew install swi-prolog

# On Linux: with apt
sudo add-apt-repository ppa:swi-prolog/stable
sudo apt-get update
sudo apt-get install swi-prolog

# On Linux: with conda
conda install conda-forge::swi-prolog

# On Windows: download and install binary from https://www.swi-prolog.org/download/stable
```

### Installing PhantomWiki in development mode

There are 2 options:

1. (Recommended) Install the package in editable mode using pip:

   ```bash
   pip install -e .
   ```

2. If you use VSCode, you can add to the python path without installing the package:

   1. Create a file in the repo root called `.env`
   2. Add `PYTHONPATH=src`
   3. Restart VSCode

## Evaluating LLMs on PhantomWiki

First, install dependencies and [vLLM](https://github.com/vllm-project/vllm) to match your hardware (GPU, CPU, etc.):

```bash
pip install phantom-wiki[eval]
pip install "vllm>=0.6.6"
```

If you're installing from source, use `pip install -e ".[eval]"`.

### Setting up API keys

<details>
<summary>Anthropic</summary>

1. Register an account *with your cornell.edu email* and join "Kilian's Group"
2. Create an API key at https://console.anthropic.com/settings/keys under your name
3. Set your Anthropic API key in your conda environment:

```bash
conda env config vars set ANTHROPIC_API_KEY=xxxxx
```

Rate limits: https://docs.anthropic.com/en/api/rate-limits#updated-rate-limits

:rotating_light: The Anthropic API has particularly low rate limits so it takes longer to get predictions.

</details>

<details>
<summary>Google Gemini</summary>

1. Create an API key at https://aistudio.google.com/app/apikey (NOTE: for some reason, Google AI Studio is disabled for cornell.edu accounts, so use your personal account)
2. Set your Gemini API key:

```bash
conda env config vars set GEMINI_API_KEY=xxxxx
```

</details>

<details>
<summary>OpenAI</summary>

1. Register an account *with your cornell.edu email* at https://platform.openai.com/ and join "Kilian's Group"
2. Create an API key at https://platform.openai.com/settings/organization/api-keys under your name
3. Set your OpenAI API key in your conda environment:

```bash
conda env config vars set OPENAI_API_KEY=xxxxx
```

Rate limits: https://platform.openai.com/docs/guides/rate-limits#usage-tiers

</details>

<details>
<summary>TogetherAI</summary>

1. Register for an account at https://api.together.ai
2. Set your TogetherAI API key:

```bash
conda env config vars set TOGETHER_API_KEY=xxxxx
```

</details>

<details>
<summary>vLLM</summary>

Original setup instructions: https://docs.vllm.ai/en/stable/getting_started/installation.html#install-the-latest-code

Additional notes:

- It's recommended to download the model manually:

```bash
huggingface-cli download MODEL_REPO_ID
```

- The models and their configs are downloaded directly from HuggingFace and almost all models on HF are fair game (see also: https://docs.vllm.ai/en/stable/models/supported_models.html#supported-models)
- Total number of attention heads must be divisible by tensor parallel size
- See minimum GPU requirements for [small](eval/zeroshot_S.sh), [medium](eval/zeroshot_M.sh), and [large](eval/zeroshot_L.sh) models at the top of each eval inference script
- Running the same code on the same GPU indeed gives perfectly reproducible outputs, but running the same code on different GPUs (e.g., 3090 vs A6000) doesn't necessarily lead to the same results (see: https://github.com/albertgong1/phantom-wiki/pull/79#issuecomment-2559001925).

</details>

### Reproducing LLM evaluation results in the paper

> \[!NOTE\]
> For vLLM inference, make sure to request access for Gemma, Llama 3.1, 3.2, and 3.3 models on HuggingFace before proceeding.

🧪 To generate the predictions, run the following command from the root directory:

```bash
python -m phantom_eval --method METHOD --model_name MODEL_NAME --split_list SPLIT_LIST -od OUTPUT_DIRECTORY
```

> \[!TIP\]
> To generate a slurm script with the appropriate GPU allocation and inference config, run the [create_eval.sh](./eval/create_eval.sh) script and follow the prompted steps.

📊 To generate the tables and figures, run the following command from the root directory:

```bash
./eval/icml.sh OUTPUT_DIRECTORY METHOD
```

where OUTPUT_DIRECTORY and METHOD are the same as when generating the predictions. This script will create the following subdirectories in OUTPUT_DIRECTORY: `scores/` and `figures/`.

## Citation

```bibtex
@article{gong2025phantomwiki,
  title={{PhantomWiki}: On-Demand Datasets for Reasoning and Retrieval Evaluation},
  author={Gong, Albert and Stankevi{\v{c}}i{\=u}t{\.e}, Kamil{\.e} and Wan, Chao and Kabra, Anmol and Thesmar, Raphael and Lee, Johann and Klenke, Julius and Gomes, Carla P and Weinberger, Kilian Q},
  journal={arXiv preprint arXiv:2502.20377},
  year={2025}
}
```<|MERGE_RESOLUTION|>--- conflicted
+++ resolved
@@ -2,14 +2,8 @@
 
 PhantomWiki generates on-demand datasets to evaluate reasoning and retrieval capabilities of LLMs.
 
-- [Website](/todo)
-<<<<<<< HEAD
-- [Paper](/todo)
+- [Paper](https://arxiv.org/abs/2502.20377)
 - [Demo](/demo.ipynb)
-=======
-- [Paper](https://arxiv.org/abs/2502.20377)
-- [Demo](/todo)
->>>>>>> b9b5089f
 
 ## Using PhantomWiki
 
