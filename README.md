# PhantomWiki

PhantomWiki generates on-demand datasets to evaluate reasoning and retrieval capabilities of LLMs.

- [Website](/todo)
- [Paper](https://arxiv.org/abs/2502.20377)
- [Demo](/todo)

## Using PhantomWiki

First [install Prolog](#installation) on your machine, then PhantomWiki with `pip`:

```bash
pip install phantom-wiki
```

> \[!NOTE\]
> This package has been tested with Python 3.12. We require Python 3.10+ to support match statements.

To build from source, you can clone this repository and run `pip install .`.

Generate PhantomWiki datasets with random generation seed 1:

1. In Python:

```python
import phantom_wiki as pw

pw.generate_dataset(
    output_dir="/path/to/output",
    seed=1,
    use_multithreading=True,
)
```

2. In a terminal:

```bash
python -m phantom_wiki -od "/path/to/output" --seed 1 --use-multithreading
```

> \[!NOTE\]
> We do not support `--use-multithreading` on macOS yet, so you shouldn't specify the flag (or set it to `True`).

The following generation script creates datasets of various sizes with random generation seed 1:

```bash
./data/generate-v1.sh /path/to/output/ 1 --use-multithreading
```

- Universe sizes 25, 50, 500, ..., 5K, 500K, 1M (number of documents)
- Question template depth 20 (proportional to difficulty)

For example, it executes the following command to generate a size 5K universe (`5000 = --max-family-tree-size * --num-family-trees`):

```bash
python -m phantom_wiki \
   -od /path/to/output/depth_20_size_5000_seed_1 \
   --seed 1 \
   --question-depth 20 \
   --num-family-trees 100 \
   --max-family-tree-size 50 \
   --max-family-tree-depth 20 \
   --article-format json \
   --question-format json \
   --use-multithreading
```

<<<<<<< HEAD
### Command-line interface

The dataset generation could also be called using the `phantom-wiki-generate` or `pw-generate` CLI aliases
(Note that the same arguments should still be provided as in the `python -m phantom_wiki ...` command above).

## Installation of dependencies
=======
### Pre-generated PhantomWiki datasets on Huggingface

For convenience of development, we provide pre-generated PhantomWiki datasets on HuggingFace (sizes 50, 500, and 5000 with seeds 1, 2, and 3).

```python
from datasets import load_dataset

# Download the document corpus
ds_corpus = load_dataset("kilian-group/phantom-wiki-v1", "text-corpus")
# Download the question-answer pairs
ds_qa = load_dataset("kilian-group/phantom-wiki-v1", "question-answer")
```

## Installation
>>>>>>> f25322a0

PhantomWiki uses the [Prolog](https://en.wikipedia.org/wiki/Prolog) logic programming language, available on all operating systems through [SWI-Prolog](https://www.swi-prolog.org/).
We recommend installing SWI-prolog through your [distribution](https://www.swi-prolog.org/Download.html) or through conda, for example:

```bash
# On macOS: with homebrew
brew install swi-prolog

# On Linux: with apt
sudo add-apt-repository ppa:swi-prolog/stable
sudo apt-get update
sudo apt-get install swi-prolog

# On Linux: with conda
conda install conda-forge::swi-prolog

# On Windows: download and install binary from https://www.swi-prolog.org/download/stable
```

### Installing PhantomWiki in development mode

There are 2 options:

1. (Recommended) Install the package in editable mode using pip:

   ```bash
   pip install -e .
   ```

2. If you use VSCode, you can add to the python path without installing the package:

   1. Create a file in the repo root called `.env`
   2. Add `PYTHONPATH=src`
   3. Restart VSCode

## Evaluating LLMs on PhantomWiki

First, install dependencies and [vLLM](https://github.com/vllm-project/vllm) to match your hardware (GPU, CPU, etc.):

```bash
pip install phantom-wiki[eval]
pip install "vllm>=0.6.6"
```

If you're installing from source, use `pip install -e ".[eval]"`.

### Setting up API keys

<details>
<summary>Anthropic</summary>

1. Register an account *with your cornell.edu email* and join "Kilian's Group"
2. Create an API key at https://console.anthropic.com/settings/keys under your name
3. Set your Anthropic API key in your conda environment:

```bash
conda env config vars set ANTHROPIC_API_KEY=xxxxx
```

Rate limits: https://docs.anthropic.com/en/api/rate-limits#updated-rate-limits

:rotating_light: The Anthropic API has particularly low rate limits so it takes longer to get predictions.

</details>

<details>
<summary>Google Gemini</summary>

1. Create an API key at https://aistudio.google.com/app/apikey (NOTE: for some reason, Google AI Studio is disabled for cornell.edu accounts, so use your personal account)
2. Set your Gemini API key:

```bash
conda env config vars set GEMINI_API_KEY=xxxxx
```

</details>

<details>
<summary>OpenAI</summary>

1. Register an account *with your cornell.edu email* at https://platform.openai.com/ and join "Kilian's Group"
2. Create an API key at https://platform.openai.com/settings/organization/api-keys under your name
3. Set your OpenAI API key in your conda environment:

```bash
conda env config vars set OPENAI_API_KEY=xxxxx
```

Rate limits: https://platform.openai.com/docs/guides/rate-limits#usage-tiers

</details>

<details>
<summary>TogetherAI</summary>

1. Register for an account at https://api.together.ai
2. Set your TogetherAI API key:

```bash
conda env config vars set TOGETHER_API_KEY=xxxxx
```

</details>

<details>
<summary>vLLM</summary>

Original setup instructions: https://docs.vllm.ai/en/stable/getting_started/installation.html#install-the-latest-code

Additional notes:

- It's recommended to download the model manually:

```bash
huggingface-cli download MODEL_REPO_ID
```

- The models and their configs are downloaded directly from HuggingFace and almost all models on HF are fair game (see also: https://docs.vllm.ai/en/stable/models/supported_models.html#supported-models)
- Total number of attention heads must be divisible by tensor parallel size
- See minimum GPU requirements for [small](eval/zeroshot_S.sh), [medium](eval/zeroshot_M.sh), and [large](eval/zeroshot_L.sh) models at the top of each eval inference script
- Running the same code on the same GPU indeed gives perfectly reproducible outputs, but running the same code on different GPUs (e.g., 3090 vs A6000) doesn't necessarily lead to the same results (see: https://github.com/albertgong1/phantom-wiki/pull/79#issuecomment-2559001925).

</details>

### Reproducing LLM evaluation results in the paper

> \[!NOTE\]
> For vLLM inference, make sure to request access for Gemma, Llama 3.1, 3.2, and 3.3 models on HuggingFace before proceeding.

🧪 To generate the predictions, run the following command from the root directory:

```bash
python -m phantom_eval --method METHOD --model_name MODEL_NAME --split_list SPLIT_LIST -od OUTPUT_DIRECTORY
```

> \[!TIP\]
> To generate a slurm script with the appropriate GPU allocation and inference config, run the [create_eval.sh](./eval/create_eval.sh) script and follow the prompted steps.

📊 To generate the tables and figures, run the following command from the root directory:

```bash
./eval/icml.sh OUTPUT_DIRECTORY METHOD
```

where OUTPUT_DIRECTORY and METHOD are the same as when generating the predictions. This script will create the following subdirectories in OUTPUT_DIRECTORY: `scores/` and `figures/`.

## Citation

```bibtex
@article{gong2025phantomwiki,
  title={PhantomWiki: On-Demand Datasets for Reasoning and Retrieval Evaluation},
  author={Gong, Albert and Stankevi{\v{c}}i{\=u}t{\.e}, Kamil{\.e} and Wan, Chao and Kabra, Anmol and Thesmar, Raphael and Lee, Johann and Klenke, Julius and Gomes, Carla P and Weinberger, Kilian Q},
  journal={arXiv preprint arXiv:2502.20377},
  year={2025}
}
```<|MERGE_RESOLUTION|>--- conflicted
+++ resolved
@@ -66,14 +66,6 @@
    --use-multithreading
 ```
 
-<<<<<<< HEAD
-### Command-line interface
-
-The dataset generation could also be called using the `phantom-wiki-generate` or `pw-generate` CLI aliases
-(Note that the same arguments should still be provided as in the `python -m phantom_wiki ...` command above).
-
-## Installation of dependencies
-=======
 ### Pre-generated PhantomWiki datasets on Huggingface
 
 For convenience of development, we provide pre-generated PhantomWiki datasets on HuggingFace (sizes 50, 500, and 5000 with seeds 1, 2, and 3).
@@ -88,7 +80,6 @@
 ```
 
 ## Installation
->>>>>>> f25322a0
 
 PhantomWiki uses the [Prolog](https://en.wikipedia.org/wiki/Prolog) logic programming language, available on all operating systems through [SWI-Prolog](https://www.swi-prolog.org/).
 We recommend installing SWI-prolog through your [distribution](https://www.swi-prolog.org/Download.html) or through conda, for example:
